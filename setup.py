--- conflicted
+++ resolved
@@ -5,11 +5,7 @@
 
 setuptools.setup(
     name="cellbrowser",
-<<<<<<< HEAD
-    version="0.4.19",
-=======
-    version="0.4.16",
->>>>>>> 50505296
+    version="0.4.20",
     license="GPL 3",
     python_requires='>=2.5',
     author="Maximilian Haeussler",
