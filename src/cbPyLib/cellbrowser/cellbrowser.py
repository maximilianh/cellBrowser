#!/usr/bin/env python

# this library mostly contains functions that convert tab-sep/loom/h5ad/mtx files
# (=single cell expression matrix and meta data) into the binary format that is read by the
# javascript viewer cbWeb/js/cellbrowser.js and cbData.js.
# Helper functions here allow importing data from other tools, e.g. cellranger or scanpy.

# requires at least python2.6, version tested was 2.6.6
# should work with python2.5, not tested
# works on python3, version tested was 3.6.5
# all functions related to cbScanpy() require python3, as scanpy requires at least python3

import logging, sys, optparse, struct, json, os, string, shutil, gzip, re, unicodedata
import zlib, math, operator, doctest, copy, bisect, array, glob, io, time, subprocess
import hashlib, timeit, datetime, keyword, itertools, os.path, urllib, platform
from distutils import spawn
from collections import namedtuple, OrderedDict
from os.path import join, basename, dirname, isfile, isdir, relpath, abspath, getsize, getmtime, expanduser
from time import gmtime, strftime
import csv

try:
    # python3
    from urllib.parse import urljoin
    from urllib.request import urlopen
except ImportError:
    # python2
    from urlparse import urljoin
    from urllib2 import urlopen

try:
    # > python3.3
    from collections.abc import Mapping
except:
    # < python 3.3
    from collections import Mapping

try:
    # python2.7+
    from collections import defaultdict, Counter
except ImportError:
    # python2.6 has no collections.abc, defaultdict or Counter yet
    from backport_collections import defaultdict, Counter # error? -> pip2 install backport-collections
    from collections import Mapping

# We do not require numpy but numpy is around 30-40% faster in serializing arrays
# So use it if it's present
numpyLoaded = True
try:
    import numpy as np
except:
    numpyLoaded = False
    logging.debug("Numpy could not be loaded. This is fine but matrix export may be 1/3 slower.")

# older numpy versions don't have tobytes()
if numpyLoaded:
    try:
        np.ndarray.tobytes
    except:
        numpyLoaded = False
        logging.error("Numpy version too old. Falling back to normal Python array handling.")

isPy3 = False
if sys.version_info >= (3, 0):
    isPy3 = True

# directory to static data files, e.g. gencode tables
# By default, this is ~/cellbrowserData, or alternatively /usr/local/share/cellbrowser 
# or the directory in the environment variable CBDATA, see findCbData()
dataDir = None

# the default html dir, used if the --htmlDir option is set but empty
# this variable is initialized below (no forward declaration in Python)
# just before cbBuild_parseArgs
defOutDir = None

CBHOMEURL = "https://cells.ucsc.edu/downloads/cellbrowserData/"
CBHOMEURL_TEST = "https://cells-test.gi.ucsc.edu/downloads/cellbrowserData/"

# a special value that is used for both x and y to indicate that the cell should not be shown
# must match the same value in maxPlot.js
HIDDENCOORD = 12345

# special value representing NaN in floating point arrays
# must match the same value in cellBrowser.js
FLOATNAN = float('-inf') # NaN and sorting does not work. we want NaN always to be first, so encode as -inf
# special value representing NaN in integer arrays, again, we want this to be first after sorting
# must match the same value in cellBrowser.js
INTNAN = -2**16

# how many md5 characters to keep in version identifiers. We load all files using their md5 to get around
# internet browser caching
MD5LEN = 10

# list of tags that are required:
# for cellbrowser.conf of a dataset
reqTagsDataset =['coords', 'meta', 'exprMatrix']
# for cellbrowser.conf of a collection
reqTagsColl =['shortLabel']

coordLabels = {
    #  generic igraph neighbor-based layouts
    "fa": "ForceAtlas2",
    "fr": "Fruchterman Reingold",
    "grid_fr": "Grid Fruchterman Reingold", # deactivated for now due to https://github.com/igraph/python-igraph/issues/152
    "kk": "Kamadi Kawai",
    "lgl": "Large Graph Layout", # looks useless
    "drl": "DrL Distributed Recursive Layout",
    "rt": "Reingold Tilford tree", # doesn't look useful

    # special scanpy layouts
    "tsne" : "t-SNE",
    "umap" : "UMAP",
    "pagaFa" : "PAGA/ForceAtlas2",
    "pagaFr" : "PAGA/Fruchterman-Reingold",
    "phate" : "PHATE"
}

# default layouts if you specify "all" in scanpy.conf
recommendedLayouts = ["fa", "fr", "kk", "drl", "tsne", "umap", "pagaFa", "phate"]

# give some meta fields better names
metaLabels = {
    "louvain" : "Louvain Cluster",
    "percent_mito" : "Percent Mitochond.",
    "n_genes" : "Expressed Genes",
    "n_counts" : "UMI Count"
}

# ==== functions =====

debugDone = False
debugMode = False

def setDebug(doDebug):
    " activate debugging if needed "
    global debugDone
    global debugMode
    if debugDone:
        return

    if doDebug:
        logging.basicConfig(level=logging.DEBUG)
        logging.getLogger().setLevel(logging.DEBUG)
        debugMode = True
    else:
        logging.basicConfig(level=logging.INFO)
        logging.getLogger().setLevel(logging.INFO)
    debugDone = True

def isDebugMode():
    return debugMode

def makeDir(outDir):
    if not isdir(outDir):
        logging.info("Creating %s" % outDir)
        os.makedirs(outDir)

def renameFile(oldName, newName):
    " windows doesn't accept if newName already exists "
    logging.debug("Renaming %s -> %s" % (oldName, newName))
    if isfile(newName):
        os.remove(newName)
    os.rename(oldName, newName)

def errAbort(msg):
        logging.error(msg)
        sys.exit(1)

def iterItems(d):
    " wrapper for iteritems for all python versions "
    if isPy3:
        return d.items()
    else:
        return d.iteritems()

def nextEl(d):
    " wrapper for next() for all python versions "
    if isPy3:
        return next(d)
    else:
        return d.next()

def splitOnce(s, sep, splitCount=1):
    " split s only once on sep, for all python versions "
    if isPy3:
        tup = s.split(sep, maxsplit=splitCount)
    else:
        tup = string.split(s, sep, maxsplit=splitCount)
    return tup

def which(prog):
    " return path of program in PATH "
    try:
        import distutils.spawn
        return distutils.spawn.find_executable(prog)
    except:
        return shutil.which(prog)
    assert(False)

def findCbData():
    """ return the name of the dataDir directory:
    This is the directory in the environment variable CBDATA. If this variable is not set,
    we use <directory-of-this-library/cellbrowserData> or /usr/local/share/cellbrowser, if any of these exist.
    If all of that fails, we use ~/cellbrowserData.
    """
    global dataDir
    if dataDir is not None:
        return dataDir
    
    envCbData = os.environ.get("CBDATA")
    if envCbData is not None:
        logging.debug("CBDATA variable found, points to %s" % envCbData)
        dataDir = envCbData
    else:
        baseDir = dirname(__file__) # = directory of this library
        libRelDir = abspath(join(baseDir, "../../../cellbrowserData"))
        for altDir in [libRelDir, "/usr/local/share/cellbrowser", "/usr/local/cellbrowser"]:
            if isdir(altDir):
                logging.debug("Found data directory in %s" % altDir)
                dataDir = altDir
                break

        if dataDir is None:
            dataDir = expanduser("~/cellbrowserData")
            logging.debug("Using %s as data directory" % dataDir)
            if not isdir(dataDir):
                makeDir(dataDir)

    return dataDir

def downloadUrlBinary(remoteUrl):
    " open URL, slurp in all data and return the resulting binary string "
    try:
        if sys.version_info >= ( 2, 7, 9 ):
            # newer python versions check the https certificate. It seems that UCSC uses certificates
            # that are not part of the cert database on some linux distributions.
            # To avoid any problems, we're switching off cert verification
            import ssl
            data = urlopen(remoteUrl, context=ssl._create_unverified_context()).read()
        else:
            data = urlopen(remoteUrl).read()
    except urllib.error.HTTPError:
        logging.error("Cannot download %s" % remoteUrl)
        data = None
    return data

def downloadUrlLines(url):
    " open URL, slurp in all data and return a list of the text lines "
    data = downloadUrlBinary(url)
    if url.endswith(".gz"):
        data = gzip.decompress(data)
    lines = data.splitlines()
    lines = [l.decode("latin1") for l in lines]
    return lines

def getDownloadsUrl():
    " return the big static file downloads URL on cells.ucsc.edu "
    cbHomeUrl = CBHOMEURL
    if getConfig("useTest"):
        cbHomeUrl = CBHOMEURL_TEST
    return cbHomeUrl

def downloadStaticFile(remotePath, localPath):
    " download a file from CBHOMEURL/<remotePath> to localPath "
    localDir = dirname(localPath)
    makeDir(localDir)

    cbHomeUrl = getDownloadsUrl()
    remoteUrl = urljoin(cbHomeUrl, remotePath)
    logging.info("Downloading %s to %s..." % (remoteUrl, localPath))
    data = downloadUrlBinary(remoteUrl)

    if data is None:
        return False

    localTmp = localPath+".download"
    ofh = open(localTmp, "wb")
    ofh.write(data)
    ofh.close()
    renameFile(localTmp, localPath)
    return True

def getStaticPath(relPath):
    " return full path to a static file in the dataDir directory "
    dataDir = findCbData()
    absPath = join(dataDir, relPath)
    return absPath

def getStaticFile(relPath, verbose=False):
    """ get the full path to a static file in the dataDir directory
    (~/cellbrowserData or $CBDATA, by default, see above).  If the file is not
    present, it will be downloaded from
    https://cells.ucsc.edu/downloads/cellbrowserData/<pathParts>
    and copied onto the local disk under dataDir
    """
    absPath = getStaticPath(relPath)
    if isfile(absPath):
        if verbose:
            logging.info("%s already exists" % absPath)
    else:
        logging.info("%s not found" % absPath)
        success = downloadStaticFile(relPath, absPath)
        if not success:
            return None

    return absPath

def getGeneSymPath(geneType):
    " return rel path to a tsv file with geneId, sym "
    path = join("genes", geneType+".symbols.tsv.gz")
    return path

def getGeneBedPath(db, geneType):
    " return rel path to a tsv file with geneId, sym "
    path = join("genes", db+"."+geneType+".bed.gz")
    return path

def getGeneJsonPath(db, geneType):
    " return rel path to a json.gz file with chrom -> list of (start, end, strand, symbol) "
    path = join("genes", db+"."+geneType+".json")
    return path

def openStaticFile(relPath, mode="r"):
    " download static file and return an open file handle to it "
    absPath = getStaticFile(relPath)
    fh = openFile(absPath, mode)
    return fh

def staticFileNextRow(relPath):
    " yield rows from a static file, possibly downloading it first "
    fh = openStaticFile(relPath)
    for row in lineFileNextRow(fh):
        yield row

def findPkgFile(relPath):
    " return filename of file that is part of the pip package or git folder "
    baseDir = dirname(__file__) # = directory of this script
    srcPath = join(baseDir, relPath)
    return srcPath

def copyPkgFile(relPath, outDir=None, values=None):
    """ copy file from directory under the current package directory to outDir or current directory
    Don't overwrite if the file is already there.
    """
    if outDir is None:
        outDir = os.getcwd()
    srcPath = findPkgFile(relPath)
    destPath = join(outDir, basename(relPath))
    if isfile(destPath):
        logging.info("%s already exists, not overwriting" % destPath)
    else:
        if values is None:
            shutil.copyfile(srcPath, destPath)
            logging.info("Wrote %s" % destPath)
            # egg-support commented out for now
            #s = pkg_resources.resource_string(__name__, srcPath)
            #ofh = open(destPath, "wb")
            #ofh.write(s)
            #ofh.close()
        else:
            logging.debug("Using %s as template for %s, vars %s" % (srcPath, destPath, values))
            data = open(srcPath).read()
            dataNew = data % values
            ofh = open(destPath, "w")
            ofh.write(dataNew)
            ofh.close()
            logging.info("Wrote %s" % destPath)

def execfile(filepath, globals=None, locals=None):
    " version of execfile for both py2 and py3 "
    logging.debug("Executing %s" % filepath)
    if globals is None:
        globals = {}
    globals.update({
        "__file__": filepath,
        "__name__": "__main__",
    })
    with open(filepath, 'rb') as file:
        exec(compile(file.read(), filepath, 'exec'), globals, locals)

def readLines(lines, fname):
    " recursively read lines from fname, understands lines like #include 'filename.conf' "
    for line in open(fname):
        line = line.rstrip("\r\n")
        if line.startswith("#include"):
            newFname = splitOnce(line, " ")[1]
            newFname = newFname.strip('"').strip("'")
            lines.extend(readLines(lines, newFname))
        else:
            lines.append(line)
    return lines

def loadConfig(fname, ignoreName=False, reqTags=[], addTo=None, addName=False):
    """ parse python in fname and return variables as dictionary.
    add the directory of fname to the dict as 'inDir'.
    """
    logging.debug("Loading settings from %s" % fname)

    conf = OrderedDict()
    if addTo:
        logging.debug("Adding existing settings")
        conf.update(addTo)

    g = {}
    g["fileBase"] = basename(fname).split('.')[0]
    g["dirName"] = basename(dirname(fname))

    lines = readLines([], fname)
    exec("\n".join(lines), g, conf)

    for rt in reqTags:
        if not rt in conf:
            errAbort("The input configuration has to define the %s statement" % rt)
        if rt=="tags":
            if type(conf["tags"])!=type([]):
                errAbort("'tags' in input config file must be a list")

    conf["inDir"] = dirname(fname)

    if "name" in conf and ignoreName:
        logging.debug("%s: 'name' entry in cellbrowser.conf is ignored" % fname)

    if (not "name" in conf and addName) or ignoreName:
        name = basename(dirname(abspath(fname)))
        logging.debug("Deriving name from directory name: %s -> %s" % (abspath(fname), name))
        assert(name!="")
        conf["name"] = name

    if "name" in conf and "/" in conf["name"]:
        errAbort("Config file %s contains a slash in the name. Slashes in names are no allowed" % fname)

    if not fname.endswith(".cellbrowser.conf") and getConfig("onlyLower", False) and "name" in conf and conf["name"].isupper():
        errAbort("dataset name or directory name should not contain uppercase characters, as these do not work "
                "if the dataset name is specified in the URL hostname itself (e.g. cortex-dev.cells.ucsc.edu)")
    return conf

def maybeLoadConfig(confFname):
    if isfile(confFname):
        conf = loadConfig(confFname)
    else:
        logging.debug("Could not find %s, not loading config file" % confFname)
        conf = OrderedDict()
    return conf

cbConf = None
def getConfig(tag, defValue=None):
    " get a global cellbrowser config value from ~/.cellbrowser.conf "
    global cbConf
    if cbConf is None:
        confPath = expanduser("~/.cellbrowser.conf")
        cbConf = maybeLoadConfig(confPath)

    ret = cbConf.get(tag, defValue)
    return ret

def main_parseArgs():
    " arg parser for __main__, only used internally "
    parser = optparse.OptionParser("""usage: %prog serve outDir port
            serve outDir via http on port
    """)

    parser.add_option("-d", "--debug", dest="debug", action="store_true",
        help="show debug messages")

    (options, args) = parser.parse_args()

    if len(args)==0:
        parser.print_help()
        exit(1)

    setDebug(options.debug)

    return args, options

# ---- GLOBAL ----
defOutDir = getConfig("htmlDir")
if defOutDir is None:
    defOutDir = os.environ.get("CBOUT")

if defOutDir is not None:
    defOutDir = expanduser(defOutDir)

# ---- GLOBAL END ----

def cbBuild_parseArgs(showHelp=False):
    " setup logging, parse command line arguments and options. -h shows auto-generated help page "
    parser = optparse.OptionParser("""usage: %prog [options] -i cellbrowser.conf -o outputDir - add a dataset to the single cell viewer directory

    If you have previously built into the same output directory with the same dataset and the
    expression matrix has not changed its filesize, this will be detected and the expression
    matrix will not be copied again. This means that an update of a few meta data attributes
    is quite quick.

    """)

    parser.add_option("", "--init", dest="init", action="store_true",
        help="copy sample cellbrowser.conf and desc.conf to current directory")

    parser.add_option("-d", "--debug", dest="debug", action="store_true",
        help="show debug messages")

    parser.add_option("-i", "--inConf", dest="inConf", action="append",
        help="a cellbrowser.conf file that specifies labels and all input files, default is ./cellbrowser.conf, can be specified multiple times")

    parser.add_option("-o", "--outDir", dest="outDir", action="store", help="output directory, default can be set through the env. variable CBOUT or ~/.cellbrowser.conf, current value: %default", default=defOutDir)

    parser.add_option("-p", "--port", dest="port", action="store",
        help="if build is successful, start an http server on this port and serve the result via http://localhost:port", type="int")

    parser.add_option("-r", "--recursive", dest="recursive", action="store_true",
        help="run in all subdirectories of the current directory. Useful when rebuilding a full hierarchy.")

    parser.add_option("", "--redo", dest="redo", action="store", default="meta",
            help="do not use cached old data. Can be: 'meta' or 'matrix' (matrix includes meta).")

    (options, args) = parser.parse_args()

    if showHelp:
        parser.print_help()
        exit(1)

    setDebug(options.debug)

    return args, options

def cbUpgrade_parseArgs():
    " setup logging, parse command line arguments and options. -h shows auto-generated help page "
    parser = optparse.OptionParser("usage: %prog [options] outDir - update the list of datasets in the output directory, optionally updating the javascript code")

    parser.add_option("-d", "--debug", dest="debug", action="store_true",
        help="show debug messages")
    parser.add_option("-o", "--outDir", dest="outDir", action="store",
        help="output directory, default can be set through the env. variable CBOUT, current value: %default",
        default=defOutDir)
    parser.add_option("-p", "--port", dest="port", type="int", action="store",
        help="after upgrade, start HTTP server bound to port and serve <outDir>")
    parser.add_option("", "--code", dest="addCode", action="store_true",
        help="also update the javascript code")
    parser.add_option("", "--dev", dest="devMode", action="store_true",
        help="only for developers: do not add version to js/css links")

    (options, args) = parser.parse_args()

    if options.outDir==None:
        parser.print_help()
        exit(1)

    setDebug(options.debug)
    return args, options

def cbScanpy_parseArgs():
    " setup logging, parse command line arguments and options. -h shows auto-generated help page "
    parser = optparse.OptionParser("""usage: %prog [options] -e matrixFile -o outDir -n datasetName - run scanpy and output .tsv files
    """)

    parser.add_option("-e", "--exprMatrix", dest="exprMatrix", action="store",
            help="gene-cell expression matrix file, possible formats: .csv, .h5, .mtx, .txt, .tab, .loom, .h5ad. Existing meta data from .loom and .h5ad will be kept and exported.")

    parser.add_option("-m", "--meta", dest="meta", action="store",
            help="name of cell meta data table. A table like tsv or csv format, first row has cellId and the cellId must match a sample name in the expression matrix. Optional but required if you use --inCluster. 'inMeta' in scanpy.conf")

    parser.add_option("-o", "--outDir", dest="outDir", action="store",
            help="output directory")

    parser.add_option("-n", "--name", dest="name", action="store",
            help="internal name of dataset in cell browser. No spaces or special characters. default: name of output directory (-o)")

    parser.add_option("", "--init", dest="init", action="store_true",
            help="copy sample scanpy.conf to current directory")

    parser.add_option("-s", "--samplesOnRows", dest="samplesOnRows", action="store_true",
            help="when reading the expression matrix from a text file, assume that samples are on lines (default behavior is one-gene-per-line, one-sample-per-column). Also in scanpy.conf.")

    parser.add_option("-c", "--confFname", dest="confFname", action="store", default="scanpy.conf",
            help="config file from which settings are read, default is %default")

    parser.add_option("", "--inCluster", dest="inCluster", action="store",
            help="Do not run louvain-clustering, but use this meta field from ad.obs when calculating marker genes. The default is to use the louvain clustering results. Can be specified also in scanpy.conf.")

    parser.add_option("", "--skipMatrix", dest="skipMatrix", action="store_true",
            help="do not write the scanpy matrix to the destination directory as a file exprMatrix.tsv.gz")

    parser.add_option("", "--skipMarkers", dest="skipMarkers", action="store_true",
            help="do not try to calculate cluster-specific marker genes. Only useful for the rare datasets where a bug in scanpy crashes the marker gene calculation.")

    parser.add_option("-f", "--matrixFormat", dest="matrixFormat", action="store",
            help="Output matrix file format. 'mtx' or 'tsv'. default: tsv",)

    parser.add_option("", "--copyMatrix", dest="copyMatrix", action="store_true",
            help="Instead of reading the input matrix into scanpy and then writing it back out, just copy the input matrix. Only works if the input matrix is gzipped and in the right format and a tsv or csv file, not mtx or h5-based files.")
    parser.add_option("-g", "--genome", dest="genome", action="store",
            help="when reading 10X HDF5 files, the genome to read. Default is %default. Use h5ls <h5file> to show possible genomes", default="GRCh38")

    parser.add_option("", "--test",
        dest="test",
        action="store_true", help="run doctests")
    parser.add_option("-d", "--debug", dest="debug", action="store_true", help="open an iPython shell when an exception occurs. also output debug messages")

    (options, args) = parser.parse_args()

    if options.test:
        import doctest
        doctest.testmod()
        sys.exit(0)

    if (options.exprMatrix is None or options.outDir is None) and not options.init:
        print("Please specify at least the expression matrix (-e) and the output directory (-o)")
        parser.print_help()
        exit(1)

    setDebug(options.debug)
    return args, options

kwSet = set(keyword.kwlist)

def sanitizeHeaders(headers):
    " make headers of tsv/csv file compatible with namedtuple names "
    headers[0] = headers[0].lstrip("#")
    #if utfHacks:
        #line1 = line1.decode("latin1")
        # skip special chars in meta data and keep only ASCII
        #line1 = unicodedata.normalize('NFKD', line1).encode('ascii','ignore')

    if len(headers)>=255:
        errAbort("Cannot read more than 255 columns. Are you sure that this file is in the correct format?"
                " It may have the wrong line endings and may require treatment with dos2unix or mac2unix. "
                " Or it may be the wrong file type for this input, e.g. an expression matrix instead of a "
                " coordinate or meta data file.")

    # python does unfortunately not accept reserved names as named tuple names
    # We append a useless string to avoid errors
    if len(kwSet.intersection(headers))!=0:
        newHeaders = []
        for h in headers:
            if h in kwSet:
                h = h+"_Value"
            newHeaders.append(h)
        headers = newHeaders

    #headers = [x if x!="" else "noName" for x in headers]
    if headers[0]=="": # R does not name the first column by default
        headers[0]="rowName"

    if "" in headers:
        logging.error("Found empty cells in a file header line.")
        logging.error("This often happens with Excel files. Make sure that the conversion from Excel was done correctly. Use cut -f-lastColumn to remove empty trailing columns.")
        errAbort("abort")

    # Python does not accept headers that start with a digit or underscore
    filtHeads = []
    for h in headers:
        if h[0].isdigit() or h[0] == '_':
            filtHeads.append("x"+h)
        else:
            filtHeads.append(h)
    headers = filtHeads

    origHeaders = headers
    headers = [nonAlphaToUnderscores(h) for h in headers]

    return headers

def csvReader(fh):
    " yield rows from input file object using Python's csv reader "
    import csv
    reader = csv.reader(fh)
    try:
        for row in reader:
            yield row
    except csv.Error as e:
        sys.exit('file %s, line %d: %s' % (fh.name, reader.line_num, e))

def tsvReader(fh):
    " yield rows from input file object "
    hasQuotes = None
    for line in fh:
        row = line.rstrip("\r\n").split("\t")
        if hasQuotes is None and row[0].startswith('"'):
            hasQuotes = row[0].startswith('"')

        if hasQuotes:
            row = [f.strip('"') for f in row] # this is technically not necessary, but was requested in #130
        yield row

def textFileRows(inFile):
    " iterate over lines from tsv or csv file and yield lists "
    if isinstance(inFile, str):
        # input file is a string = file name
        fh = openFile(inFile, mode="rtU")
        sep = sepForFile(inFile)
    else:
        fh = inFile
        sep = "\t"

    if sep==",":
        rowReader = csvReader(fh)
    else:
        rowReader = tsvReader(fh)

    for row in rowReader:
        yield row

def lineFileNextRow(inFile, headerIsRow=False, noHeaders=False) :
    """
    parses tab-sep file with headers in first line
    yields collection.namedtuples
    strips "#"-prefix from header line
    Can parse csv files with quotes.
    headerIsRow: if True, yield the header itself just like any other row
    noHeaders: file has no headers, construct pseudo-headers "col0", "col1", etc
    """

    ifh = textFileRows(inFile)
    if noHeaders:
        # must read first line now to get number of fields
        row1 = nextEl(ifh)
        headers = ["col"+str(i) for i in range(0, len(row1))]
        rawHeaders = headers
        Record = namedtuple('tsvCsvRec', headers)
        savedLines = [Record(*row1)]
    else:
        savedLines = []
        rawHeaders = nextEl(ifh)
        headers = sanitizeHeaders(rawHeaders)
        Record = namedtuple('tsvCsvRec', headers)

    if headerIsRow:
        yield rawHeaders # the calling script wants the *real* headers, e.g. "my.name", not "my_name" instead

    lineCount = 0
    for fields in itertools.chain(savedLines, ifh):
        lineCount += 1
        if fields[0].startswith("#"):
            continue

        try:
            rec = Record(*fields)
        except Exception as msg:
            logging.error("Exception occurred while parsing line, %s" % msg)
            logging.error("Filename %s" % inFile)
            logging.error("Fields are: %s" % fields)
            logging.error("Does number of fields match headers?")
            logging.error("Headers are: %s" % headers)
            raise Exception("header count: %d != field count: %d wrong field count in line %d" % (len(headers), len(fields), lineCount))
        yield rec

def parseMetaDesc(inConf):
    " parse two-row tsv file with meta field descriptions "
    if "metaDesc" not in inConf:
        return None

    metaDesc = {}
    for row in textFileRows(inConf["metaDesc"]):
        if len(row)<2:
            logging.warning("row '%s' in metaDesc file does not have two fields" % row)
            continue
        metaDesc[row[0]] = row[1]
    return metaDesc
    
def parseOneColumn(fname, colName):
    " return a single column from a tsv as a list, without the header "
    vals = []
    colIdx = None
    logging.debug("Parsing column %s from file %s" % (colName, fname))
   
    colIdx = None
    for row in textFileRows(fname):
        if colIdx is None:
            try:
                row = [x.split("|")[0] for x in row]
                colIdx = row.index(colName)
                continue
            except ValueError:
                raise Exception("There is no column %s in the file %s. This may have to do with special characters in the column name. Try not to use special characters in column names, fix meta.tsv and cellbrowser.conf and try again. It can also happen if you reference a field in cellbrowser.conf that has been excluded from the meta data because it only has a single value. Possible row names: %s" % (repr(colName), fname, row))

        vals.append(row[colIdx])
    return vals

def parseIntoColumns(fname):
    " parse tab sep file vertically, return as a list of (headerName, list of values) "
    ifh = open(fname)
    sep = "\t"

    headers = ifh.readline().rstrip("\r\n").split(sep)
    if headers[0]=="":
        headers[0]="cell_id" # some tolerance, for R
    headers = [h.split("|")[0] for h in headers]

    for i, h in enumerate(headers):
        if h=="":
            errAbort("Header '%s' of column %d is empty. Please fix the meta data file and give every column a name" %
                    (h, i))
    colsToGet = range(len(headers))

    columns = []
    for h in headers:
        columns.append([])

    for line in ifh:
        row = line.rstrip("\r\n").split(sep)
        for colIdx in colsToGet:
            columns[colIdx].append(row[colIdx])
    return zip(headers, columns)

def openFile(fname, mode="rt", encoding="utf8"):
    if fname.endswith(".gz"):
        mode = mode.replace("U", "") # gzip reader does not support Universal newline mode yet, python bug
        if isPy3:
            fh = gzip.open(fname, mode, encoding=encoding)
        else:
            fh = gzip.open(fname, mode)
    else:
        if isPy3:
            fh = io.open(fname, mode, encoding=encoding)
        else:
            fh = open(fname, mode)
    return fh

def parseDict(fname):
    """ parse text file in format key<tab>value and return as dict key->val """
    d = {}

    fh = openFile(fname)

    sep = "\t"
    if fname.endswith(".csv"):
        sep = ","

    for line in fh:
        key, val = line.rstrip("\r\n").split(sep)
        d[key] = val
    return d

def readGeneToSym(fname):
    " given a file with geneId,symbol return a dict geneId -> symbol. Strips anything after . in the geneId "
    if fname.lower()=="none":
        return None

    logging.info("Reading gene,symbol mapping from %s" % fname)

    # Jim's files and CellRanger files have no headers, they are just key-value
    line1 = openFile(fname).readline().rstrip("\r\n")
    fieldCount = len(line1.split('\t'))
    if "geneId" not in line1:
        logging.debug("geneID,symbol file does not start with 'geneId', parsing as key,value")
        d = parseDict(fname)
    # my new files are smaller and have headers
    elif line1=="#geneId\tsymbol" or fieldCount==2:
        d = {}
        for row in lineFileNextRow(fname):
            if row.symbol=="":
                continue
            geneId = row.geneId
            if geneId.startswith("EN") and "." in geneId:
                geneId = geneId.split(".")[0]
            d[geneId]=row.symbol
    else:
        assert(False) # symbols file does not have a header like #geneId<tab>symbol
    logging.debug("Found symbols for %d genes" % len(d))
    return d

def getDecilesList_np(values):
    deciles = np.percentile( values, [0,10,20,30,40,50,60,70,80,90,100] )
    return deciles

def bytesAndFmt(x):
    """ how many bytes do we need to store x values and what is the sprintf
    format string for it?
    Return tuple of Javascript type and python struct type.
    See :
        Javascript typed array names, https://developer.mozilla.org/en-US/docs/Web/JavaScript/Typed_arrays
        https://docs.python.org/2/library/struct.html
    """

    if x > 65535:
        return "Uint32", "<I"
    elif x > 255:
        return "Uint16", "<H"
    else:
        return "Uint8", "<B"

#def getDecilesWithZeros(numVals):
#    """ return a pair of the deciles and their counts.
#    Counts is 11 elements long, the first element holds the number of zeros,
#    which are treated separately
#
#    >>> l = [0,0,0,0,0,0,0,0,0,0,0,0,1,2,3,4,5,6,7,8,9,10]
#    >>> getDecilesWithZeros(l)
#     ([1, 1, 2, 3, 4, 5, 6, 7, 8, 9, 10], [12, 1, 1, 1, 1, 1, 1, 1, 1, 1, 1])
#    """
#    nonZeros  = [x for x in numVals if x!=0.0]
#
#    zeroCount = len(numVals) - len(nonZeros)
#    deciles   = getDecilesList_np(nonZeros)
#
#    decArr = np.searchsorted(deciles, numVals)
#    decCounts(deciles, nonZeros)
#
#    decCounts.insert(0, zeroCount)
#    return deciles, decCounts, newVals

def findBins(numVals, breakVals, hasNan):
    """
    find the right bin index defined by breakVals for every value in numVals.
    Special handling for the last value. The comparison uses "<=". The first
    break is assumed to be the minimum of numVals and is therefore ignored.
    Also returns an array with the count for every bin. hasNan triggers a special
    mode where the first bin is reserved for NaNs (encoded as -inf)
    >>> findBins([1,1,1,2,2,2,3,3,4,4,5,5,6,6], [1, 2,3,5,6])
    ([0, 0, 0, 0, 0, 0, 1, 1, 2, 2, 2, 2, 3, 3], [6, 2, 4, 2])
    """
    bArr = []
    binCounts = [0]*(len(breakVals)-1)

    # NaNs mean that the non-NaN bins are all +1
    if hasNan:
        breaks = breakVals[2:]
    else:
        breaks = breakVals[1:]

    if hasNan:
        for x in numVals:
            # we use -inf for the NaN value everywhere, sorting is undefined in lists that contain NaN
            if math.isinf(x):
                binIdx = 0
            else:
                binIdx = bisect.bisect_left(breaks, x)+1
            bArr.append(binIdx)
            binCounts[binIdx]+=1
    else:
        for x in numVals:
            binIdx = bisect.bisect_left(breaks, x) # comparison operator is <=
            bArr.append(binIdx)
            binCounts[binIdx]+=1

    return bArr, binCounts

def countBinsBetweenBreaks(numVals, breakVals):
    """ count how many numVals fall into the bins defined by breakVals.
    Special handling for the last value. Comparison uses "<=". The first
    break is assumed to be the minimum of numVals.
    Also returns an array with the bin for every element in numVals
    >>> countBinsBetweenBreaks([1,1,1,2,2,2,3,3,4,4,5,5,6,6], [1,2,3,5,6])
    ([6, 2, 4, 2], [0, 0, 0, 0, 0, 0, 1, 1, 2, 2, 2, 2, 3, 3])
    """

    binCounts = []
    binCount = 0
    i = 1
    dArr = []
    for x in numVals:
        if x <= breakVals[i]:
            binCount+=1
        else:
            binCounts.append(binCount)
            binCount = 1
            i += 1
        dArr.append(i-1)

    binCounts.append(binCount)

    assert(len(dArr)==len(numVals))
    assert(len(binCounts)==len(breakVals)-1)
    return binCounts, dArr

def discretizeArray(numVals, fieldMeta):
    """
    discretize numeric values based on quantiles.
    """
    maxBinCount = 10
    counts = Counter(numVals).most_common()
    counts.sort() # sort by value, not count

    if len(counts) < maxBinCount:
        # if we have just a few values, do not do any binning
        binCounts = [y for x,y in counts]
        values = [x for x,y in counts]

        valToBin = {}
        for i, x in enumerate(values):
            valToBin[x] = i

        dArr = [valToBin[x] for x in numVals]

        fieldMeta["binMethod"] = "raw"
        fieldMeta["values"] = values
        fieldMeta["binCounts"] = binCounts
        return dArr, fieldMeta

    # ten breaks
    breakPercs = [0.0, 0.1, 0.2, 0.3, 0.4, 0.5, 0.6, 0.7, 0.8, 0.9]
    countLen = len(counts)
    breakIndices = [int(round(bp*countLen)) for bp in breakPercs]
    # as with all histograms, the last break is always a special case (0-based array)
    breakIndices.append(countLen-1)
    breakVals = [counts[idx][0] for idx in breakIndices]

    # NaNs are encoded as -inf so they always are the first break
    # The first non-NaN value is at index 1
    # If we have NaNs, we need one more bin, with the first non-Nan value
    hasNan = False
    if math.isinf(breakVals[0]):
        hasNan = True
        breakVals.insert(1, counts[1][0])
        logging.info("Field has NaN/Unknown values")
    logging.debug("Breaks are: %s" % breakVals)

    dArr, binCounts = findBins(numVals, breakVals, hasNan)
    logging.info("Number of values per decile-bin: %s" % binCounts)

    # we should have 11 breaks/10 bins, or 12 breaks/11bins if we have NaN elements
    assert((not hasNan and len(breakVals)==11) or (hasNan and len(breakVals)==12))
    assert((not hasNan and len(binCounts)==10) or (hasNan and len(binCounts)==11))
    assert((len(binCounts)+1 == len(breakVals)))

    fieldMeta["binMethod"] = "quantiles"
    fieldMeta["binCounts"] = binCounts
    if math.isinf(breakVals[0]): # -infinity is not valid in JSON
        breakVals[0] = "Unknown"
    fieldMeta["breaks"] = breakVals

    return dArr, fieldMeta

def discretizeNumField(numVals, fieldMeta, numType):
    " given a list of numbers, add attributes to fieldMeta that describe the binning scheme "
    digArr, fieldMeta = discretizeArray(numVals, fieldMeta)

    #deciles, binCounts, newVals = getDecilesWithZeros(numVals)

    fieldMeta["arrType"] = "uint8"
    fieldMeta["_fmt"] = "<B"
    return digArr, fieldMeta

def typeForStrings(strings):
    """ given a list of strings, determine if they're all ints or floats or strings
    """
    floatCount = 0
    intCount = 0
    for val in strings:
        try:
            newVal = int(val)
            intCount += 1
        except:
            try:
                newVal = float(val)
                floatCount += 1
            except:
                return "string"

    if floatCount!=0:
        return "float"
    return "int"

emptyVals = ["", "null", "none", "None", "unknown", "nd", "n.d.", "Unknown", "NaN", "NA", "undefined", "Na"]

def likeEmptyString(val):
    " returns true if string is a well-known synonym of 'unknown' or 'NaN'. ported from cellbrowser.js "
    return val.strip() in emptyVals

def itemsInOrder(valDict, keyOrder):
    """ given a dict key->val and a list of keys, return (key, val) in the order of the list
    """
    logging.debug("sorting by manually specified order")
    ret = []
    doneKeys = set()
    for key in keyOrder:
        ret.append((key, valDict[key])) # if this fails, check your order file
        doneKeys.add(key)

    missKeys = set(valDict) - doneKeys
    if len(missKeys)!=0:
        errAbort("Keys %s are in the meta file but not in the enum order file." % missKeys)

    return ret

def guessFieldMeta(valList, fieldMeta, colors, forceType, enumOrder):
    """ given a list of strings, determine if they're all int, float or
    strings. Return fieldMeta, as dict, and a new valList, with the correct python type
    - 'type' can be: 'int', 'float', 'enum' or 'uniqueString'
    - if int or float: replace 0 or NaN with the FLOATNAN global (-inf)
    - if uniqueString: 'maxLen' is the length of the longest string
    - if enum: 'values' is a list of all possible values
    - if colors is not None: 'colors' is a list of the default colors
    """
    unknownCount = 0
    intCount = 0
    floatCount = 0
    valCounts = defaultdict(int)
    newVals = []
    for val in valList:
        fieldType = "string"
        newVal = val

        if likeEmptyString(val):
            unknownCount += 1
            newVal = FLOATNAN
        else:
            try:
                newVal = int(val)
                intCount += 1
                floatCount += 1
            except:
                try:
                    newVal = float(val)
                    floatCount += 1
                except:
                    pass

        newVals.append(newVal)
        valCounts[val] += 1

    valToInt = None
    assert(len(newVals)==len(valList))

    if len(valCounts)==1:
        logging.warn("Field %s contains only a single value" % fieldMeta["name"])


    if intCount+unknownCount==len(valList) and not forceType:
        # JS supports only 32bit signed ints so we store integers as floats
        newVals = [float(x) for x in newVals]
        fieldMeta["arrType"] = "float32"
        fieldMeta["_fmt"] = "<f"
        fieldMeta["type"] = "int"

    elif floatCount+unknownCount==len(valList) and not forceType and not unknownCount==len(newVals):
        # field is a floating point number and not all values are "nan"
        newVals = [float(x) for x in newVals]
        fieldMeta["arrType"] = "float32"
        fieldMeta["_fmt"] = "<f"
        fieldMeta["type"] = "float"

    elif (len(valCounts)==len(valList) and not forceType) or forceType=="unique":
        # field is a unique string
        fieldMeta["type"] = "uniqueString"
        maxLen = max([len(x) for x in valList])
        fieldMeta["maxSize"] = maxLen
        fieldMeta["_fmt"] = "%ds" % (maxLen+1)
        newVals = valList

    else:
        # field is an enum - convert to enum index
        fieldMeta["type"] = "enum"
        valArr = list(valCounts.keys())

        if enumOrder:
            valCounts = itemsInOrder(valCounts, enumOrder)
        else:
            # sort enums by count
            valCounts = valCounts.items()
            valCounts = list(sorted(valCounts, key=operator.itemgetter(1), reverse=True)) # = (label, count)

        if colors!=None:
            colArr = []
            foundColors = 0
            notFound = set()
            for val, _ in valCounts:
                if val in colors:
                    colArr.append(colors[val])
                    foundColors +=1
                else:
                    notFound.add(val)
                    colArr.append(None) # maybe I should fail hard here?

            if foundColors > 0:
                fieldMeta["colors"] = colArr
                if len(notFound)!=0:
                    logging.warn("No default color found for field values %s. They were set to defaults." % notFound)

        fieldMeta["valCounts"] = valCounts
        fieldMeta["arrType"], fieldMeta["_fmt"] = bytesAndFmt(len(valArr))

        if fieldMeta["arrType"].endswith("32"):
            errAbort("Meta field %s has more than 32k different values and makes little sense to keep. "
                "Please or remove the field from the meta data table or contact us, cells@ucsc.edu."% fieldMeta["name"])

        valToInt = dict([(y[0],x) for (x,y) in enumerate(valCounts)]) # dict with value -> index in valCounts
        newVals = [valToInt[x] for x in valList] #

    fieldMeta["diffValCount"] = len(valCounts)

    return fieldMeta, newVals

def writeNum(col, packFmt, ofh):
    " write a list of numbers to a binary file "

def moveOrGzip(inFname, outFname):
    " if outFname has .gz, runGzip, otherwise just move file over "
    if outFname.endswith(".gz"):
        runGzip(inFname, outFname)
    else:
        renameFile(inFname, outFname)

def runGzip(fname, finalFname=None):
    " compress fname and move to finalFname when done, to make it atomic "
    if which("gzip") is None:
        logging.debug("gzip not found, falling back to Python's gzip")
        if finalFname is None:
            finalFname = fname+".gz"
        ifh = open(fname, "rb")
        ofh = gzip.open(finalFname, "wb")
        logging.debug("Compressing %s to %s" % (fname, finalFname))
        ofh.write(ifh.read())
        ifh.close()
        ofh.close()
    else:
        logging.debug("Compressing %s" % fname)
        cmd = "gzip -f %s" % fname
        runCommand(cmd)
        gzipFname = fname+".gz"

        if finalFname==None:
            return gzipFname

        renameFile(gzipFname, finalFname)
        if isfile(fname):
            os.remove(fname)
    return finalFname

def addLongLabels(acronyms, fieldMeta):
    """ add a 'longLabel' meta info entry, a list of longer strings for enum fields, if any shortLabels have a longLabel 
    in the acronyms dict of shortLabel = longLabel """
    if acronyms is None:
        return fieldMeta

    foundCount = 0
    for shortLabel, count in fieldMeta["valCounts"]:
        if shortLabel in acronyms:
            foundCount+=1

    if foundCount > 0:
        longLabels = []
        for shortLabel, count in fieldMeta["valCounts"]:
            longLabel = acronyms.get(shortLabel)
            if longLabel is None:
                logging.warning("Field %s: value %s has no long label through the acronyms" %
                        (fieldMeta["label"], shortLabel))
                longLabel = shortLabel
            #longLabel = longLabel.replace("_", " ")
            longLabels.append(longLabel)
        fieldMeta["longLabels"] = longLabels

    return fieldMeta

def addDesc(fieldDescs, fieldMeta):
    " add a 'desc' attribute to the meta info "
    if fieldDescs is None or fieldMeta["label"] not in fieldDescs:
        return fieldMeta

    desc = fieldDescs[fieldMeta["label"]]
    if desc!="":
        fieldMeta["desc"] = desc
    return fieldMeta

def metaToBin(inConf, outConf, fname, colorFname, outDir, enumFields):
    """ convert meta table to binary files. outputs fields.json and one binary file per field.
    adds names of metadata fields to outConf and returns outConf
    """
    logging.info("Converting to numbers and compressing meta data fields")
    makeDir(outDir)

    colData = parseIntoColumns(fname)

    colors = parseColors(colorFname)
    acronyms = readAcronyms(inConf, outConf)
    metaDescs = parseMetaDesc(inConf)
    enumOrder = inConf.get("enumOrder")

    # the user inputs the enum fields in cellbrowser.conf as their real names, but internally, unfortunately
    # we have to strip special chars so fix the user's field names to our format
    sanEnumFields = []
    if enumFields is not None:
        sanEnumFields = [sanitizeName(n) for n in enumFields]

    fieldInfo = []
    validFieldNames = set()
    for colIdx, (fieldName, col) in enumerate(colData):
        enumOrderList = None
        if enumOrder and fieldName in enumOrder:
            orderFname = join(inConf["inDir"], enumOrder[fieldName])
            enumOrderList = open(orderFname).read().splitlines()

        logging.debug("Meta data field index %d: '%s'" % (colIdx, fieldName))
        validFieldNames.add(fieldName)

        cleanFieldName = sanitizeName(fieldName.split("|")[0])

        forceType = None
        if (cleanFieldName in sanEnumFields):
            forceType = "enum"

        # very dumb heuristic to recognize fields that should not be treated as numbers but as enums
        # res.0.6 is the default field name for Seurat clustering. Field header sanitizing changes it to
        # res_0_6 which is not optimal, but namedtuple doesn't allow dots in names
        if "luster" in cleanFieldName or \
                "ouvain" in cleanFieldName or (fieldName.startswith("res_") and "_" in fieldName):
            forceType="enum"

        if colIdx==0:
            forceType = "unique"


        fieldMeta = OrderedDict()
        fieldMeta["name"] = cleanFieldName

        nameParts = fieldName.split("|")
        fieldMeta["label"] = nameParts[0]

        if len(nameParts)>1:
            fieldMeta["desc"] = fieldName

        fieldMeta, binVals = guessFieldMeta(col, fieldMeta, colors, forceType, enumOrderList)

        if enumOrder:
            fieldMeta["sortBy"] = "none"
        else:
            if inConf.get("sortBy") and fieldName in inConf["sortBy"]:
                defSortVal = inConf["sortBy"][fieldName]
                if not defSortVal in ["name", "freq"]:
                    errAbort("sortBy must be a dictionary with fieldName -> value and the value must be 'name' or 'freq'.")
                fieldMeta["defaultSort"] = defSortVal

        fieldType = fieldMeta["type"]

        if fieldType=="enum":
            fieldMeta = addLongLabels(acronyms, fieldMeta)

        fieldMeta = addDesc(metaDescs, fieldMeta)

        if "metaOpt" in inConf and fieldName in inConf["metaOpt"]:
            fieldMeta["opt"] = inConf["metaOpt"][fieldName]

        packFmt = fieldMeta["_fmt"]

        binName = join(outDir, cleanFieldName+".bin")
        if fieldMeta["type"]=="uniqueString":
            # unique strings are simply written as-is
            logging.debug("writing as normal strings to %s" % binName)
            textFh = openFile(binName, "w")
            for x in col:
                textFh.write("%s\n" % x)
            textFh.close()
        else:
            # default case: write data as binary file
            logging.debug("writing as binary data to %s" % binName)
            binFh = open(binName, "wb")
            for x in binVals:
                binFh.write(struct.pack(packFmt, x))
            binFh.close()

        runGzip(binName)
        zippedName = binName+".gz"

        fieldMeta["md5"] = md5WithPython(zippedName)[:MD5LEN]

        del fieldMeta["_fmt"]
        fieldInfo.append(fieldMeta)
        if "type" in fieldMeta:
            logging.info(("Field %(name)s: type %(type)s, %(diffValCount)d different values" % fieldMeta))
        else:
            logging.info(("Field %(name)s: type %(type)s, %(diffValCount)d different values, max size %(maxSize)d " % fieldMeta))

    return fieldInfo, validFieldNames

def iterLineOffsets(ifh):
    """ parse a text file and yield tuples of (line, startOffset, endOffset).
    endOffset does not include the newline, but the newline is not stripped from line.
    """
    line = True
    start = 0
    while line!='':
       line = ifh.readline()
       end = ifh.tell()-1
       if line!="":
           yield line, start, end
       start = ifh.tell()

def findMtxFiles(fname):
    """ given the name of a .mtx.gz or directory name, find the .mtx.gz, genes/features and barcode files
    return three filenames in the order (mtx, genes, barcode)
    """
    logging.debug("Finding mtx/features/barcode filenames for mtx file %s" % fname)
    if isdir(fname):
        matDir = fname
        mtxFname = join(matDir, "matrix.mtx.gz")
    else:
        matDir = dirname(fname)

    mtxFname = join(matDir, "matrix.mtx.gz")
    if not isfile(mtxFname):
        errAbort("Sorry, right now, for .mtx support, the input matrix name must be matrix.mtx.gz. "
                "Please rename the file, adapt cellbrowser.conf and rerun the command.")

    genesFname = join(matDir, "genes.tsv.gz")
    if not isfile(genesFname): # zealous cellranger 3 engineers renamed the genes file. Argh.
        genesFname = join(matDir, "features.tsv.gz")
    barcodeFname = join(matDir, "barcodes.tsv.gz")

    logging.debug("mtx filename: %s, %s and %s" % (mtxFname, genesFname, barcodeFname))
    return mtxFname, genesFname, barcodeFname

class MatrixMtxReader:
    " open a .mtx file and yield rows via iterRows. gz and csv OK."
    def __init__(self, geneToSym=None):
        " can automatically translate to symbols, if dict geneId -> sym is provided "
        logging.debug(".mtx.gz reader initialized")
        self.geneToSym = geneToSym

    def open(self, fname, matType=None):
        import scipy.io
        import numpy as np
        logging.info("Loading %s" % fname)
        mtxFname, genesFname, barcodeFname = findMtxFiles(fname)

        self.mat, self.genes, self.barcodes = open10xMtxForRows(mtxFname, genesFname, barcodeFname)

    def close(self):
        pass

    def getMatType(self):
        " return 'int' or 'float' "
        dt = str(self.mat.dtype)
        if dt.startswith('int'):
            return "int"
        else:
            return "float"

    def getSampleNames(self):
        return self.barcodes

    def iterRows(self):
        " yield (geneId, symbol, array) tuples from gene expression file. "
        mat = self.mat
        genes = self.genes
        for i in range(0, len(self.genes)):
            geneId = genes[i]
            geneSym = geneId
            if "|" in geneId:
                geneId, geneSym = geneId.split("|")[:2]
            if self.geneToSym and geneSym is not None:
                geneSym = self.geneToSym.get(geneId)

            if i%1000==0:
                logging.info("%d genes written..." % i)
            arr = mat.getrow(i).toarray()
            yield (geneId, geneSym, arr)

class MatrixTsvReader:
    " open a .tsv or .csv file and yield rows via iterRows. gz and csv OK."

    def __init__(self, geneToSym=None):
        " can automatically translate to symbols, if dict geneId -> sym is provided "
        self.geneToSym = geneToSym

    def open(self, fname, matType=None, usePyGzip=False):
        " open file and guess field sep and format of numbers (float or int) "

        if which("gunzip")==None:
            logging.warn("Gunzip not in PATH, falling back to Python's built-in")
            usePyGzip = True
        # Note: The encoding for popen below is utf8. Is this a good choice?
        # Does performance change if we don't do unicode strings but
        # byte strings instead? Does unicode eat up the performance gain
        # of gunzip -c ?
        logging.debug("Opening %s" % fname)
        self.fname = fname
        if fname.endswith(".gz"):
            # python's gzip is slower, but does not return an error if we read just 
            # a single line
            if usePyGzip:
                self.ifh = openFile(fname)
            else:
                cmd = ['gunzip', '-c', fname]
                proc, stdout = popen(cmd, doWait=False)
                self.ifh = stdout # faster implementation and in addition uses 2 CPUs
        else:
            #self.ifh = io.open(fname, "r", encoding="utf8") # utf8 performance? necessary for python3?
            self.ifh = io.open(fname, "rt") # utf8 performance? necessary for python3?

        self.sep = sepForFile(fname)
        logging.debug("Field separator is %s" % repr(self.sep))

        headLine = self.ifh.readline()
        headLine = headLine.rstrip("\r\n")
        self.sampleNames = headLine.split(self.sep)[1:]
        self.sampleNames = [x.strip('"') for x in self.sampleNames]
        assert(len(self.sampleNames)!=0)
        logging.debug("Read %d sampleNames, e.g. %s" % (len(self.sampleNames), self.sampleNames[0]))

        self.oldRows = []
        if matType is None:
            self.matType = self._autoDetectMatType(10)
            logging.info("Auto-detect: Numbers in matrix are of type '%s'", self.matType)
        else:
            logging.debug("Pre-determined: Numbers in matrix are '%s'" % matType)
            self.matType = matType

    def close(self):
        self.ifh.close()

    def getMatType(self):
        return self.matType

    def getSampleNames(self):
        return self.sampleNames

    def _autoDetectMatType(self, n):
        " check if matrix has 'int' or 'float' data type by looking at the first n genes"
        # auto-detect the type of the matrix: int vs float
        logging.info("Auto-detecting number type of %s" % self.fname)
        geneCount = 0

        self.matType = "float" # iterRows needs this attribute

        matType = "int"
        for geneId, sym, a in self.iterRows():
            self.oldRows.append( (geneId, sym, a) )
            geneCount+=1
            if numpyLoaded:
                a_int = a.astype(int)
                hasOnlyInts = np.array_equal(a, a_int)
                if not hasOnlyInts:
                    matType = "float"
                    break
            else:
                for x in a:
                    frac, whole = math.modf(x)
                    if frac != 0.0:
                        matType = "float"
                        break
                if matType=="float":
                    break
            if geneCount==n:
                break

        if geneCount==0:
            errAbort("empty expression matrix?")
        logging.debug("Matrix type is: %s" % matType)
        return matType

    def iterRows(self):
        " yield (geneId, symbol, array) tuples from gene expression file. "
        if self.matType == "float":
            npType = "float32"
        else:
            npType = "int32"

        # during auto-detection, we've already read a few lines
        logging.debug("spooling back %d saved rows" % len(self.oldRows))
        for (geneId, sym, arr) in self.oldRows:
            # for the integer case though we have to fix up the type now
            if self.matType=="int" or self.matType=="forceInt":
                if numpyLoaded:
                    arr = arr.astype(int)
                else:
                    arr = [int(x) for x in arr]
            logging.debug("Yielding gene %s, sym %s, %d fields" % (geneId, sym, len(arr)))
            yield (geneId, sym, arr)

        skipIds = 0
        doneGenes = set()
        lineNo = 0
        sep = self.sep
        sampleCount = len(self.sampleNames)
        geneToSym = self.geneToSym
        for line in self.ifh:
            self.lineLen = len(line)

            gene, rest = splitOnce(line.rstrip("\r\n"), sep)
            gene = gene.strip('"')

            if numpyLoaded:
                arr = np.fromstring(rest, dtype=npType, sep=sep, count=sampleCount)
            else:
                if self.matType=="int":
                    #try:
                        arr = [int(x) for x in rest.split(sep)]
                    #except ValueError as ex:
                    #logging.warn("Cannot parse expression matrix. This may be due to the numbers incorrectly auto-detected as integers even if they are floating point numbers. Set matrixType='float' in cellbrowser.conf to fix this and re-run cbBuild. The exact error message was: %s" % ex)
                    #arr = map(int, rest.split(sep)) # this doesn't work in python3, requires list(), so slower
                elif self.matType=="forceInt":
                    #try:
                        arr = [int(float(x)) for x in rest.split(sep)]
                else:
                    arr = []
                    for x in rest.split(sep):
                        if x=="0" or x=="0.0":
                            arr.append(0.0)
                        else:
                            arr.append(float(x))
                    #arr = [float(x) for x in rest.split(sep)]
                    #arr = map(float, rest.split(sep))

            if "|" in gene:
                gene, symbol = gene.split("|")
            else:
                if geneToSym is None:
                    symbol = gene
                else:
                    symbol = geneToSym.get(gene.split(".")[0])
                    logging.debug("%s -> %s" % (gene, symbol))
                    #if symbol is None:
                        #symbol = geneToSym.get(gene)

                    if symbol is None:
                        skipIds += 1
                        logging.warn("line %d: could not find symbol for ID %s, looks like it is not a valid gene ID, check geneIdType setting in cellbrowser.conf or gene symbol mapping tables" % (lineNo, gene))
                        symbol = gene

                    if symbol.isdigit():
                        logging.warn("line %d in gene matrix: gene identifier %s is a number. If this is indeed a gene identifier, you can ignore this warning. Otherwise, your matrix may have no gene ID in the first column and you will have to fix the matrix. An other possibility is that your geneIds are entrez gene IDs, but this is rare." % (lineNo, symbol))

            if symbol in doneGenes:
                logging.warn("line %d: Gene %s/%s is duplicated in matrix, using only first occurrence for symbol, kept second occurrence with original geneId" % (lineNo, gene, symbol))
                symbol = gene

            doneGenes.add(gene)

            lineNo += 1

            logging.debug("Yielding gene %s, sym %s, %d fields" % (gene, symbol, len(arr)))
            yield gene, symbol, arr

        if skipIds!=0:
            logging.warn("Kept %d genes as original IDs, due to duplication or unknown ID" % skipIds)

    def iterRowsWithOffsets(self):
        " like iterRows, but also return offset and line length "
        offset = self.ifh.tell()
        for gene, sym, row in self.iterRows():
            yield gene, sym, row, offset, self.lineLen
            offset = self.ifh.tell()

def getDecilesList(values):
    """ given a list of values, return the 10 values that define the 10 ranges for the deciles
    """
    if len(values)==0:
        return None

    valCount = len(values)
    binSize = float(valCount-1) / 10.0; # width of each bin, in number of elements, fractions allowed

    values = list(sorted(values))

    # get deciles from the list of sorted values
    deciles = []
    pos = 0
    for i in range(10): # 10 bins means that we need 10 limits, the last limit is at 90%
        pos = int (binSize * i)
        if pos > valCount: # this should not happen, but maybe it can, due to floating point issues?
            logging.warn("decile exceeds 10, binSize %d, i %d, len(values) %d" % (binSize, i, len(values)))
            pos = len(values)
        deciles.append ( values[pos] )
    return deciles

def findBin(ranges, val):
    """ given an array of values, find the index i where ranges[i] < val <= ranges[i+1]
    ranges have to be sorted.
    This is a dumb brute force implementation - maybe binary search is faster, if ever revisit this again
    Someone said up to 10 binary search is not faster.
    """
    if val==0: # speedup
        return 0
    for i in range(0, len(ranges)):
        if (val < ranges[i]):
            return i
    # if doesn't fit in anywhere, return beyond last possible index
    return i+1

def discretizeArr_uniform(arr, fieldMeta):
    """ given an array of numbers, get min/max, create 10 bins between min and max then
    translate the array to bins and return the list of bins
    """
    arrMin = min(arr)
    arrMax = max(arr)
    stepSize = (arrMax-arrMin)/10.0

    dArr = [0]*len(arr)
    binCounts = [0]*10
    for i, x in enumerate(arr):
        binIdx = int(round((x - arrMin)/stepSize))
        if x == arrMax:
            binIdx = 9
        assert(binIdx <= 9)
        dArr[i] = binIdx
        binCounts[binIdx]+=1

    fieldMeta["binMethod"] = "uniform"
    fieldMeta["minVal"] = arrMin
    fieldMeta["maxVal"] = arrMax
    fieldMeta["stepSize"] = stepSize
    fieldMeta["binCounts"] = binCounts
    return dArr, fieldMeta

def digitize_py(arr, matType):
    """ calculate deciles ignoring 0s from arr, use these deciles to digitize the whole arr,
    return (digArr, zeroCount, bins).
    bins is an array of (min, max, count)
    There are at most 11 bins and bin0 is just for the value zero.
    For bin0, min and max are both 0.0

    matType can be "int" or "float".
    If it is 'int' and arr has only <= 11 values, will not calculate deciles, but rather just
    count the numbers and use them to create bins, one per number.
    #>>> digitize_py([1,1,1,1,1,2,3,4,5,6,4,5,5,5,5], "float")
    """
    if matType=="int":
        valCount = len(set(arr))
        if valCount <= 11: # 10 deciles + 0s
            counts = Counter(arr).most_common()
            counts.sort()

            valToIdx = {}
            for i, (val, count) in enumerate(counts):
                valToIdx[val] = i

            digArr = [valToIdx[x] for x in arr]
            bins = []
            for val, count in counts:
                bins.append( (val, val, count) )
            return digArr, bins

    noZeroArr = [x for x in arr if x!=0]
    zeroCount = len(arr) - len(noZeroArr)
    deciles = getDecilesList(noZeroArr) # there are 10 limits for the 10 deciles, 0% - 90%
    deciles.insert(0, 0) # bin0 is always for the zeros
    # we now have 11 limits
    assert(len(deciles)<=11)

    # digitize and count bins
    digArr = []
    binCounts = len(deciles)*[0]
    for x in arr:
        binIdx = findBin(deciles, x)
        # bin1 is always empty, so move down all other indices
        if binIdx>0:
            binIdx-=1
        digArr.append(binIdx)
        binCounts[binIdx]+=1

    # create the bin info
    bins = []
    if zeroCount!=0:
        bins.append( [float(0), float(0), float(zeroCount)])

    for i in range(1, len(deciles)):
        minVal = deciles[i-1]
        maxVal = deciles[i]
        count = binCounts[i]
        # skip empty bins
        #if count!=0:
        bins.append( [float(minVal), float(maxVal), float(count)] )

    # add the maximum value explicitly, more meaningful
    bins[-1][1] = np.amax(arr)
    return digArr, bins

def digitizeArr(arr, numType):
    if numpyLoaded:
        return digitize_np(arr, numType)
    else:
        return digitize_py(arr, numType)

def binEncode(bins):
    " encode a list of at 11 three-tuples into a string of 33 floats (little endian)"
    # add (0,0,0) elements to bins until it has 11 elements "
    padBins = copy.copy(bins)
    for i in range(len(bins), 11):
        padBins.append( (0.0, 0.0, 0.0) )
    #print len(padBins), padBins, len(padBins)
    assert(len(padBins)==11)

    strList = []
    for xMin, xMax, count in padBins:
        strList.append( struct.pack("<f", xMin) )
        strList.append( struct.pack("<f", xMax) )
        strList.append( struct.pack("<f", count) )
    ret = "".join(strList)
    assert(len(ret)==11*3*4)
    return ret

def digitize_np(arr, matType):
    """ hopefully the same as digitize(), but using numpy
    #>>> digitize_np([1,2,3,4,5,6,4,1,1,1], "int")
    #>>> digitize_np([0,0,0,1,1,1,1,1,2,3,4,5,6,4,5,5,5,5], "float")
    #>>> digitize_np([1,1,1,1,1,2,3,4,5,6,4,5,5,5,5], "float")
    """

    # meta data comes in as a list
    if not isinstance(arr, np.ndarray):
        arr = np.array(arr)

    if matType=="int":
        # raw counts mode:
        # first try if there are enough unique values in the array
        # if there are <= 10 values, deciles make no sense,
        # so simply enumerate the values and map to bins 0-10
        binCounts = np.bincount(arr)
        nonZeroCounts = binCounts[np.nonzero(binCounts)] # remove the 0s
        if nonZeroCounts.size <= 11:
            logging.debug("we have read counts and <11 values: not using quantiles, just enumerating")
            posWithValue = np.where(binCounts != 0)[0]
            valToBin = {}
            bins = []
            binIdx = 0
            #for val, count in enumerate(binCounts):
                #if count!=0:
            for val in posWithValue:
                count = binCounts[val]
                bins.append( (val, val, count) )
                valToBin[val] = binIdx
                binIdx += 1
            # map values to bin indices, from stackoverflow
            digArr = np.vectorize(valToBin.__getitem__)(arr)
            return digArr, bins

    logging.debug("calculating deciles")
    # calculate the deciles without the zeros, otherwise
    # the 0s completely distort the deciles
    #noZero = np.copy(arr)
    #nonZeroIndices = np.nonzero(arr)
    noZero = arr[np.nonzero(arr)]

    # gene not expressed -> do nothing
    if noZero.size==0:
        logging.debug("expression vector is all zeroes")
        return np.zeros(arr.size, dtype=np.int8), [(0.0, 0.0, arr.size)]

    deciles = np.percentile( noZero, [0,10,20,30,40,50,60,70,80,90] , interpolation="lower")
    # make sure that we always have a bin for the zeros
    deciles = np.insert(deciles, 0, 0)
    logging.debug("deciles are: %s" % str(deciles))

    # now we have 10 limits, defining 11 bins
    # but bin1 will always be empty, as there is nothing between the value 0 and the lowest limit
    digArr = np.searchsorted(deciles, arr, side="right")
    # so we decrease all bin indices that are not 0
    np.putmask(digArr, digArr>0, digArr-1)
    binCounts = np.bincount(digArr)

    bins = []
    zeroCount = binCounts[0]

    # bin0 is a bit special
    if zeroCount!=0:
        bins.append( [float(0), float(0), zeroCount] )

    for i in range(1, len(deciles)):
        binCount = binCounts[i]
        #if binCount==0:
            #continue
        minVal = deciles[i-1]
        maxVal = deciles[i]
        bins.append( [minVal, maxVal, binCount] )

    bins[-1][1] = np.amax(arr)
    #print bins, len(digArr), digArr
    return digArr, bins

def maxVal(a):
    if numpyLoaded:
        return np.amax(a)
    # if MTX old old numpy is loaded, so isNumpy is false but var is still an ndarray - weird construct to avoid syntax error on undefined "np"
    elif 'np' in dir():
        if isinstance(a, np.ndarray):
            return np.amax(a)
    elif 'numpy' in sys.modules:
        import numpy
        if isinstance(a, numpy.ndarray):
            return numpy.amax(a)
    else:
        return max(a)

#def discretExprRowEncode(geneDesc, binInfo, digArr):
#    " encode geneDesc, deciles and array of decile indixes into a single string that can be read by the .js code "
#    # The format of a record is:
#    # - 2 bytes: length of descStr, e.g. gene identifier or else
#    # - len(descStr) bytes: the descriptive string descStr
#    # - 132 bytes: 11 deciles, encoded as 11 * 3 floats (=min, max, count)
#    # - array of n bytes, n = number of cells
#    decChrList = [chr(x) for x in digArr]
#    decStr = "".join(decChrList)
#    geneIdLen = struct.pack("<H", len(geneDesc))
#
#    binStr = binEncode(binInfo)
#    geneStr = geneIdLen+geneDesc+binStr+decStr
#
#    geneCompr = zlib.compress(geneStr)
#    logging.debug("compression factor of %s: %f, before %d, after %d"% (geneDesc, float(len(geneCompr)) / len(geneStr), len(geneStr), len(geneCompr)))
#
#    return geneCompr

def isMtx(path):
    " return true if path looks like it could indicate an .mtx-style matrix "
    if isdir(path):
        return True
    elif path.lower().endswith(".mtx.gz"):
        return True
    elif path.lower().endswith(".mtx"):
        return True
    else:
        logging.debug("%s is not an MTX file" % path)
        return False

def exprEncode(geneDesc, exprArr, matType):
    """ convert an array of numbers of type matType (int or float) to a compressed string of
    float32s
    The format of a record is:
    - 2 bytes: length of descStr, e.g. gene identifier or else
    - len(descStr) bytes: the descriptive string descStr
    - array of n 4-byte floats (n = number of cells) or 4-byte unsigned ints
    """
    geneDesc = str(geneDesc) # make sure no unicode
    geneIdLen = struct.pack("<H", len(geneDesc))

    # on cortex-dev, numpy was around 30% faster. Not a huge difference.
    if numpyLoaded:
        if matType=="float":
            exprArr = exprArr.astype("float32")
        elif matType=="int":
            exprArr = exprArr.astype("uint32")
        else:
            assert(False) # internal error
        exprStr = exprArr.tobytes()
        minVal = np.amin(exprArr)
    else:
        if matType=="float":
            arrType = "f"
        elif matType=="int" or matType=="forceInt":
            arrType = "L"
        else:
            assert(False) # internal error
<<<<<<< HEAD

        # if an old numpy version is loaded isNumpy is false, but the type may still be a numpy array -> force to a list
        if str(type(exprArr))=="<type 'numpy.ndarray'>":
            exprArr = exprArr.tolist()[0]
        exprStr = array.array(arrType, exprArr).tostring()
=======
        
        if sys.version_info >= (3, 2):
            exprStr = array.array(arrType, exprArr).tobytes()
        else:
            exprStr = array.array(arrType, exprArr).tostring()
        
>>>>>>> 4970836d
        minVal = min(exprArr)

    if isPy3:
        geneStr = geneIdLen+bytes(geneDesc, encoding="ascii")+exprStr
    else:
        geneStr = geneIdLen+geneDesc+exprStr

    geneCompr = zlib.compress(geneStr)

    fact = float(len(geneCompr)) / len(geneStr)
    logging.debug("raw - compression factor of %s: %f, before %d, after %d"% (geneDesc, fact, len(geneStr), len(geneCompr)))
    return geneCompr, minVal

def indexByChrom(exprIndex):
    """ given a dict with name -> (offset, len) and name being a string of chrom:start-end,
    reformat the dict to one with chrom -> [ [start, end, offset, len], ... ] and return it.
    The positions are sorted.
    """
    byChrom = defaultdict(list)
    for chromRange, (offs, dataLen) in iterItems(exprIndex):
        # chromRange can be in format chr:start-end or chr_start_end or chr-start-end
        if ":" in chromRange:
            chrom, startEnd = chromRange.split(":")
            start, end = startEnd.split("-")
        elif "_" in chromRange:
            chrom, start, end = chromRange.split("_")
        else:
            chrom, start, end = chromRange.split("-")

        start = int(start)
        end = int(end)
        byChrom[chrom].append( (start, end, offs, dataLen) )

    # sort by start
    for chrom, posArr in iterItems(byChrom):
        posArr.sort()

    return dict(byChrom)

def matrixToBin(fname, geneToSym, binFname, jsonFname, discretBinFname, discretJsonFname, metaSampleNames, matType=None, genesAreRanges=False):
    """ convert gene expression vectors to vectors of deciles
        and make json gene symbol -> (file offset, line length)
    """
    logging.info("converting %s to %s and writing index to %s, type %s" % (fname, binFname, jsonFname, matType))
    logging.info("Compressing gene expression vectors...")

    tmpFname = binFname + ".tmp"
    ofh = open(tmpFname, "wb")

    discretTmp = discretBinFname + ".tmp"
    discretOfh = open(discretTmp, "w")

    discretIndex = {}
    exprIndex = {}

    skipIds = 0
    highCount = 0

    if isMtx(fname):
        matReader = MatrixMtxReader(geneToSym)
    else:
        matReader = MatrixTsvReader(geneToSym)

    matReader.open(fname, matType=matType)

    if matType is None:
        matType = matReader.getMatType()

    sampleNames = matReader.getSampleNames()

    # filter matrix: find the indices of sample names that are in the matrix
    metaSet = set(metaSampleNames)
    matrixSet = set(sampleNames)
    idxList = None
    if len(matrixSet - metaSet)!=0:
        idxList = []
        for i in range(len(sampleNames)):
            sampleName = sampleNames[i]
            if sampleName in metaSet:
                idxList.append(i)
        if numpyLoaded:
            idxList = np.array(idxList)
        logging.debug("Filtering %d matrix samples down to %d" % (len(matrixSet), len(idxList)))
    assert(len(metaSet-matrixSet)==0) # at this stage, samples with meta but not in matrix cannot happen

    dataType = "genes"
    if genesAreRanges:
        dataType = "genome-peaks"

    symCounts = defaultdict(int)
    geneCount = 0
    allMin = 99999999
    for geneId, sym, exprArr in matReader.iterRows():
        geneCount += 1

        key = sym
        if geneId!=sym:
            key = geneId+"|"+sym

        symCounts[key]+=1
        if symCounts[key] > 1000:
            errAbort("The gene ID/symbol %s appears more than 1000 times in the expression matrix. "
                    "Are you sure that the matrix is in the right format? Each gene should be on a row. "
                    "The gene ID must be in the first column and "
                    "can optionally include the gene symbol, e.g. 'ENSG00000142168|SOD1'. " % key)

        if maxVal(exprArr) > 100:
            highCount += 1

        logging.debug("Processing %s, symbol %s" % (geneId, sym))
        # filter the row down to the meta-samples
        if idxList is not None:
            if numpyLoaded:
                exprArr = exprArr[idxList]
            else:
                exprArr = [exprArr[i] for i in idxList]

        exprStr, minVal = exprEncode(geneId, exprArr, matType)
        exprIndex[key] = (ofh.tell(), len(exprStr))
        ofh.write(exprStr)

        if geneCount % 1000 == 0:
            logging.info("Wrote compressed expression values for %d %s" % (geneCount, dataType))

        allMin = min(allMin, minVal)

    discretOfh.close()
    ofh.close()

    if genesAreRanges:
        logging.info("ATAC-mode is one. Assuming that genes are in format chrom:start-end or chrom_start_end")
        exprIndex = indexByChrom(exprIndex)

    if highCount==0:
        logging.warn("No single value in the matrix is > 100. It looks like this "
        "matrix has been log'ed. Our recommendation for visual inspection is to not transform matrices")

    if len(exprIndex)==0:
        errAbort("No genes from the expression matrix could be mapped to symbols."
            "Are you sure these are Ensembl IDs? Adapt geneIdType in cellbrowser.conf.")

    # keep a flag so the client later can figure out if the expression matrix contains any negative values
    # this is important for handling the 0-value
    exprIndex["_range"] = (int(allMin),0)
    logging.info("Global minimum in matrix is: %f" % allMin)

    jsonOfh = open(jsonFname, "w")
    json.dump(exprIndex, jsonOfh)
    jsonOfh.close()

    jsonOfh = open(discretJsonFname, "w")
    json.dump(discretIndex, jsonOfh)
    jsonOfh.close()

    renameFile(tmpFname, binFname)
    renameFile(discretTmp, discretBinFname)

    return matType

def sepForFile(fname):
    if fname.endswith(".csv") or fname.endswith(".csv.gz") or fname.endswith(".csv.Z"):
        sep = ","
    elif ".tsv" in fname or ".tab" in fname:
        sep = "\t"
    else:
        ifh = openFile(fname)
        line1 = ifh.readline()
        if "\t" in line1:
            sep = "\t"
        else:
            sep = ","
    logging.debug("Separator for %s is %s" %  (fname, repr(sep)))
    return sep

def indexMeta(fname, outFname):
    """ index a tsv by its first field. Writes binary data to outFname.
        binary data is (offset/4 bytes, line length/2 bytes)
    """
    ofh = open(outFname, "wb")
    logging.info("Indexing meta file %s to %s" % (fname, outFname))
    ifh = open(fname)
    sep = sepForFile(fname)
    headerDone = False
    for line, start, end in iterLineOffsets(ifh):
        if not headerDone:
            headerDone = True
            continue

        row = splitOnce(line, sep)
        field1 = row[0]

        lineLen = end - start
        assert(lineLen!=0)
        assert(lineLen<65535) # meta data line cannot be longer than 2 bytes
        ofh.write(struct.pack("<L", start))
        ofh.write(struct.pack("<H", lineLen))
    ofh.close()

# ----------- main --------------

def parseColors(fname):
    " parse color table and return as dict value -> color "
    if fname==None:
        return {}

    if not isfile(fname):
        logging.warn("File %s does not exist" % fname)
        return None

    ifh = openFile(fname)
    sep = sepForFile(fname)
    lineNo = 0
    newDict = dict()
    for line in ifh:
        lineNo +=1
        row = line.rstrip("\n\r").split(sep)
        if len(row)!=2:
            errAbort("color file %s - line %d does not contain exactly two fields: %s" % (fname, lineNo, row))
        metaVal, color = row

        if color.lower()=="color":
            continue

        color = color.strip().strip("#") # hbeale had a file with trailing spaces

        isHex = True
        if len(color)!=6: # colors can be no more than six hex digits
            isHex = False
        else:
            for c in color:
                if (c not in "0123456789ABCDEFabcdef"):
                    isHex = False
                    break

        if not isHex:
            logging.debug("Not a six-digit hex color code. Trying to map '%s' to a hex color" % color)
            import webcolors # error? -> pip install webcolors
            try:
                color = webcolors.name_to_hex(color, spec='css3').lstrip("#")
            except ValueError:
                # R knows more colors, like deeppink4. We simply map to deeppink for now
                # there does not seem to be a good table with R colors in Python yet
                color = "".join([c for c in color if not c.isdigit()])
                color = webcolors.name_to_hex(color, spec='css3').lstrip("#")

        newDict[metaVal] = color
    return newDict

def scalePoint(scaleX, scaleY, minX, maxX, minY, maxY, flipY, useTwoBytes, x, y):
    if useTwoBytes:
        x = int(scaleX * (x - minX))
        y = int(scaleY * (y - minY))
        if flipY:
            y = 65535 - y
    else:
        if flipY:
            y = maxY - y
    return x,y

def scaleCoords(coords, limits):
    " scale coords to be between minX-maxX, return as a dict cellId -> point "
    minX, maxX, minY, maxY, scaleX, scaleY, useTwoBytes, flipY = limits
    newCoords = {}
    for cellId, x, y in coords:
        x, y = scalePoint(scaleX, scaleY, minX, maxX, minY, maxY, flipY, useTwoBytes, x, y)
        newCoords[cellId] = (x, y)
    return newCoords

def calcScaleFact(minX, maxX, minY, maxY, useTwoBytes):
    scaleX = 1
    scaleY = 1
    if useTwoBytes:
        scaleX = 65535/(maxX-minX)
        scaleY = 65535/(maxY-minY)
    return scaleX, scaleY

def parseCoordsAsDict(fname, useTwoBytes, flipY):
    """ parse tsv file in format cellId, x, y and return as dict (cellId, x, y)
    Optionally flip the y coordinates to make it more look like plots in R, for people transitioning from R.
    """
    logging.debug("Parsing coordinates from %s. FlipY=%s, useTwoBytes=%s" % (fname, flipY, useTwoBytes))
    coords = []
    maxY = 0
    minX = 2^32
    minY = 2^32
    maxX = -2^32
    maxY = -2^32
    skipCount = 0

    # parse and find the max values
    warn1Done = False
    warn2Done = False
    headDone = False
    for row in lineFileNextRow(fname, noHeaders=True):
        if (len(row)<3):
            if not warn1Done:
                errAbort("file %s needs to have at least three columns" % fname)
                warn1Done = True
        if (len(row)>3): # coord file has to have three rows (cellId, x, y), we just ignore the headers
            if not warn2Done:
                logging.warn("file %s has more than three columns. Everything beyond column 3 will be ignored" % fname)
                warn2Done = True
        cellId = row[0]
        try:
            x = float(row[1])
            y = float(row[2])
        except:
            if headDone:
                logging.warn("file %s: cannot parse x,y coords, skipping line %s" % (fname, row))
            headDone = True
            continue

        coords.append( (cellId, x, y) )

        # special values (12345,12345) mean "unknown cellId"
        if x!=HIDDENCOORD and y!=HIDDENCOORD:
            minX = min(x, minX)
            minY = min(y, minY)
            maxX = max(x, maxX)
            maxY = max(y, maxY)

    if useTwoBytes is None:
        if len(coords)>100000:
            useTwoBytes = True
            logging.info("More than 100k cells, so automatically enabling two-byte encoding for coordinates")
        else:
            useTwoBytes = False

    scaleX, scaleY = calcScaleFact(minX, maxX, minY, maxY, useTwoBytes)
    limits = (minX, maxX, minY, maxY, scaleX, scaleY, useTwoBytes, flipY)

    logging.debug("Coords parsed, limits are: %s" % repr(limits))
    return coords, limits

def sliceRow(row, skipFields):
    " yield all fields, except the ones with an index in skipFields "
    for i, val in enumerate(row):
        if i not in skipFields:
            yield val

def readMatrixSampleNames(fname):
    " return a list of the sample names of a matrix fname "
    if fname.endswith(".mtx.gz"):
        matrixPath = dirname(fname)
        barcodePath = join(matrixPath, "barcodes.tsv.gz")
        logging.info("Reading sample names for %s -> %s" % (matrixPath, barcodePath))
        lines = openFile(barcodePath).read().splitlines()
        ret = []
        for l in lines:
            ret.append(l.split()[0])
        return ret

    else:
        return readHeaders(fname)[1:]

def metaReorder(matrixFname, metaFname, fixedMetaFname):
    """ check and reorder the meta data, has to be in the same order as the
    expression matrix, write to fixedMetaFname. Remove single-value fields from the meta data. """

    logging.info("Checking and reordering meta data to %s" % fixedMetaFname)
    metaSampleNames = readSampleNames(metaFname)
    matrixSampleNames = readMatrixSampleNames(matrixFname)

    if len(matrixSampleNames)==0:
        errAbort("Could not read a single sample name from the matrix. Internal error")

    # check that there is a 1:1 sampleName relationship
    mat = set(matrixSampleNames)
    meta = set(metaSampleNames)
    if len(meta)!=len(metaSampleNames):
        logging.error("sample names in the meta data differ in length from the sample names in the matrix: %d sample names in the meta data, %d sample names in the matrix" % (len(meta), len(metaSampleNames)))
        sys.exit(1)

    if len(mat.intersection(meta))==0:
        print(matrixSampleNames)
        logging.error("Meta data and expression matrix have no single sample name in common. Sure that the expression matrix has one gene per row? Example Meta ID: %s, Example matrix ID: %s" % (list(sorted(metaSampleNames))[0], list(sorted(matrixSampleNames))[0]))
        sys.exit(1)

    metaNotMatrix = meta - mat
    matrixNotMeta = mat - meta
    stop = False
    mustFilterMatrix = False
    if len(matrixNotMeta)!=0:
        logging.warn("%d sample names are in the expression matrix, but not in the meta data. Examples: %s" % (len(matrixNotMeta), list(matrixNotMeta)[:10]))
        logging.warn("These samples will be removed from the expression matrix, if possible")
        matrixSampleNames = [x for x in matrixSampleNames if x in meta]
        mustFilterMatrix = True

    if len(metaNotMatrix)!=0:
        logging.warn("%d sample names are in the meta data, but not in the expression matrix. Examples: %s" % (len(metaNotMatrix), list(metaNotMatrix)[:10]))
        logging.warn("These samples will be removed from the meta data.")

    # filter the meta data file
    logging.info("Data contains %d samples/cells" % len(matrixSampleNames))

    # slurp in the whole meta data, keep track of which fields contain only a single value
    tmpFname = fixedMetaFname+".tmp"
    ofh = open(tmpFname, "w")
    metaToRow = {}
    fieldValues = defaultdict(set)
    headers = None
    for row in textFileRows(metaFname):
        if headers is None:
            headers = row
            continue
        metaToRow[row[0]] = row

        for fieldIdx, val in enumerate(row):
            fieldValues[fieldIdx].add(val)

    # find fields that contain only a single value
    skipFields = set()
    for fieldIdx, values in iterItems(fieldValues):
        #logging.debug("fieldIdx %d, values %s" % (fieldIdx, values))
        if len(values)==1:
            logging.info("Field %d, '%s', has only a single value. Removing this field from meta data." %
                    (fieldIdx, headers[fieldIdx] ))
            skipFields.add(fieldIdx)

    # write the header line, removing unused fields
    ofh.write("\t".join(sliceRow(headers, skipFields)))
    ofh.write("\n")

    # and write the rows in the right order, also removing unused fields
    for matrixName in matrixSampleNames:
        ofh.write("\t".join(sliceRow(metaToRow[matrixName], skipFields)))
        ofh.write("\n")
    ofh.close()

    renameFile(tmpFname, fixedMetaFname)

    return matrixSampleNames, mustFilterMatrix

def writeCoords(coordName, coords, sampleNames, coordBinFname, coordJson, useTwoBytes, coordInfo, textOutName):
    """ write coordinates given as a dictionary to coordBin and coordJson, in the order of sampleNames
    Also return as a list.
    """
    tmpFname = coordBinFname+".tmp"
    logging.info("Writing coordinates for %s" % (coordName))
    logging.debug("Writing coordinates to %s and %s" % (coordBinFname, coordJson))
    binFh = open(tmpFname, "wb")

    minX = 2^32
    minY = 2^32
    maxX = -2^32
    maxY = -2^32
    xVals = []
    yVals = []

    textOutTmp = textOutName+".tmp"
    textOfh = open(textOutTmp, "w")

    missNames = []

    for sampleName in sampleNames:
        coordTuple = coords.get(sampleName)
        if coordTuple is None:
            #logging.warn("sample name %s is in meta file but not in coordinate file %s, setting to (12345,12345)" % (sampleName, coordName))
            missNames.append(sampleName)
            x = HIDDENCOORD
            y = HIDDENCOORD
        else:
            x, y = coordTuple
            textOfh.write("%s\t%f\t%f\n" % (sampleName, x, y))

        # special values (12345,12345) mean "unknown cellId"
        if x!=HIDDENCOORD and y!=HIDDENCOORD:
            minX = min(x, minX)
            minY = min(y, minY)
            maxX = max(x, maxX)
            maxY = max(y, maxY)

        # all little endian
        if useTwoBytes:
            binFh.write(struct.pack("<H", x))
            binFh.write(struct.pack("<H", y))
        else:
            binFh.write(struct.pack("<f", x))
            binFh.write(struct.pack("<f", y))

        xVals.append(x)
        yVals.append(y)

    if len(missNames)!=0:
        logging.info("%s: %d cells have meta and coords. %d cells have meta but no coord. E.g. %s" % \
            (coordName, len(xVals), len(missNames), missNames[:3]))
        if len(xVals)-len(missNames)==0:
            errAbort("No coordinates that are also in meta. Check coord and meta cell identifiers.")

    binFh.close()
    renameFile(tmpFname, coordBinFname)

    md5 = md5WithPython(coordBinFname)
    coordInfo["md5"] = md5[:MD5LEN]

    coordInfo["minX"] = minX
    coordInfo["maxX"] = maxX
    coordInfo["minY"] = minY
    coordInfo["maxY"] = maxY
    if useTwoBytes:
        coordInfo["type"] = "Uint16"
    else:
        coordInfo["type"] = "Float32"

    textOfh.close()
    runGzip(textOutTmp, textOutName)
    coordInfo["textFname"] = basename(textOutName)

    logging.debug("Wrote %d coordinates to %s and %s" % (len(sampleNames), coordBinFname, textOutName))
    return coordInfo, xVals, yVals

def runCommand(cmd, verbose=False):
    " run command "
    if verbose:
        logging.info("Running %s" % cmd)
    else:
        logging.debug("Running %s" % cmd)

    if type(cmd)==type([]):
        err = subprocess.call(cmd)
    else:
        err = os.system(cmd)

    if err!=0:
        errAbort("Could not run: %s" % cmd)
    return 0

def readMtxDims(fname):
    " return the rowCount,colCount dimensions of the mtx file. Usually columns = cells "
    logging.debug("Opening MTX file %s" % fname)
    headerFound = False
    for line in openFile(fname):
        if line.startswith("%%MatrixMarket "):
            headerFound = True
            continue
        if not headerFound:
            errAbort("The file %s is in MTX format does not start with '%%MatrixMarket'. Please check if the file extension is correct")

        if line.startswith("%"):
            continue

        rowCount, colCount, entryCount = line.rstrip("\n\r").split()
        rowCount = int(rowCount)
        colCount = int(colCount)
        entryCount = int(entryCount)
        sparseness = float(entryCount) / (rowCount * colCount)
        logging.info("MTX file %s: %d rows, %d columns, %d entries - sparseness %f" %
                (fname, rowCount, colCount, entryCount, sparseness))
        return rowCount, colCount

def checkMtx(mtxFname, geneFname, barcodeFname):
    " make sure that the dimensions of the mtx file match the sizes of the barcodes and genes files "
    logging.debug("Checking %s" % mtxFname)
    rowCount, colCount = readMtxDims(mtxFname)
    # usually columns = number of cells
    geneIds, barcodes = readGenesBarcodes(geneFname, barcodeFname)
    logging.debug("%d geneIds, %d barcodes" % (len(geneIds), len(barcodes)))
    if len(geneIds) == colCount:
        errAbort("Looks like this MTX file has the genes on the columns. Please transpose the matrix, "
        "then re-run this command.")

    if len(geneIds) != rowCount:
        errAbort("The number of rows in the file %s (%d) is different from the number of lines in the file %s (%d). "
                "The number should be identical and usually is the number of genes/features. "
                "This suggests a problem in the way the data was exported. You may want to remove header lines. "
                % (mtxFname, len(geneIds), geneFname, rowCount))
    if len(barcodes) != colCount:
        errAbort("The number of columns in the file %s is different from the number of lines in the file %s. "
                "The number should be identical and usually is the number of genes/features. "
                "This suggests a problem in the way the data was exported. You may want to remove header lines. "
                % (mtxFname, barcodeFname))

    return False

def copyMatrixTrim(inFname, outFname, filtSampleNames, doFilter, geneToSym, outConf, matType):
    """ copy matrix and compress it. If doFilter is true: keep only the samples in filtSampleNames
    Returns the format of the matrix, "float" or "int", or None if not known
    """
    if isMtx(inFname):
        mtxFname, geneFname, barcodeFname = findMtxFiles(inFname)
        checkMtx(mtxFname, geneFname, barcodeFname)
        syncFiles([mtxFname, geneFname, barcodeFname], dirname(outFname))
        outConf["fileVersions"]["inMatrix"] = getFileVersion(mtxFname)
        outConf["fileVersions"]["barcodes"] = getFileVersion(barcodeFname)
        outConf["fileVersions"]["features"] = getFileVersion(geneFname)
        return None

    outConf["fileVersions"]["inMatrix"] = getFileVersion(inFname)

    if (not doFilter and not ".csv" in inFname.lower()):
        logging.info("Copying/compressing %s to %s" % (inFname, outFname))

        # XX no happy: stupid .gz filename heuristics
        if inFname.endswith(".gz"):
            shutil.copyfile(inFname, outFname)
        else:
            if platform.system()=="Windows":
                # slow but quick hack for Github #229
                tmpFname = outFname+".tmp"
                shutil.copyfile(inFname, tmpFname)
                runGzip(tmpFname, outFname)
            else:
                # faster, but works only on Linux/OSX
                cmd = "cat \"%s\" | gzip -c > %s" % (inFname, outFname)
                ret = runCommand(cmd)
                if ret!=0 and isfile(outFname):
                    os.remove(outFname)
                    sys.exit(1)
        return matType

    sep = "\t"

    logging.info("Copying+reordering+trimming %s to %s, keeping %d columns with sample ID in meta" % (inFname, outFname, len(filtSampleNames)))
    logging.debug("matrix type: %s" % matType)

    matIter = MatrixTsvReader(geneToSym)
    matIter.open(inFname, matType=matType)

    sampleNames = matIter.getSampleNames()

    keepFields = set(filtSampleNames)
    keepIdx = []
    doneSampleNames = set()
    for i, name in enumerate(sampleNames):
        if name in keepFields:
            if name in doneSampleNames:
                logging.warn("sample '%s' appears at least twice in expression matrix. Only the first one is used now" % name)
            else:
                keepIdx.append(i)
                doneSampleNames.add(name)

    assert(len(keepIdx)!=0)
    logging.debug("Keeping %d fields" % len(keepIdx))

    tmpFname = outFname+".tmp"

    ofh = openFile(tmpFname, "w")
    ofh.write("gene\t")
    ofh.write("\t".join(filtSampleNames))
    ofh.write("\n")

    count = 0
    for geneId, sym, exprArr in matIter.iterRows():
        newRow = [geneId+"|"+sym]
        for idx in keepIdx:
            newRow.append(str(exprArr[idx]))
        ofh.write("\t".join(newRow))
        ofh.write("\n")
        count += 1
        if count%1000==0:
            logging.info("Wrote %d text rows" % count)
    ofh.close()
    matIter.close()

    runGzip(tmpFname, outFname)

    return matIter.getMatType()

def convIdToSym(geneToSym, geneId, printWarning=True):
    if "|" in geneId:
        return geneId.split("|")[1]

    if geneToSym is None:
        return geneId
    else:
        if geneId not in geneToSym:
            if printWarning:
                logging.warn("Could not convert geneId %s to symbol" % geneId)
            return geneId
        return geneToSym[geneId]

def to_camel_case(snake_str):
    components = snake_str.split('_')
    # We capitalize the first letter of each component except the first one                                     # with the 'title' method and join them together.
    return components[0] + ''.join(x.title() for x in components[1:])

nonAscii = re.compile(r'[^a-zA-Z_0-9+]')

def sanitizeName(name):
    " remove all nonalpha chars, allow underscores, special treatment for %, + and -. Makes a valid file name. "
    assert(name!=None)
    # some characters are actually pretty common and there we have seen fields where the only 
    # difference are these characters
    # if this continues to be aproblem, maybe append the MD5 of a raw field name to the sanitized name
    # IMPORTANT: There is a javascript version of this in cellBrowser.js. The function has the same 
    # name and must return the same results, otherwise the front end can't find the filename
    # for a given cluster name.
    name = name.replace("+", "Plus").replace("-", "Minus").replace("%", "Perc")
    #newName = ''.join([ch for ch in name if (ord(chr) > 255 or ch.isalnum() or ch=="_")])
    #newName = ''.join([ch for ch in name if (ord(chr) > 255 or ch.isalnum() or ch=="_")])
    newName = nonAscii.sub("", name)
    if newName!=name:
        logging.debug("Sanitized %s -> %s" % (repr(name), newName))
    assert(len(newName)!=0)
    return newName

def nonAlphaToUnderscores(name):
    " for tab-sep tables: replace nonalpha chars with  underscores. Makes a valid name for namedtuple.  "
    assert(name!=None)
    newName = name.replace("+", "Plus").replace("-", "Minus").replace("%", "Perc")
    newName = re.sub("[^a-zA-Z0-9_]","_", newName)
    newName = re.sub("^_","", newName)  # remove _ prefix
    logging.debug("Sanitizing %s -> %s" % (repr(name), newName))
    return newName

def guessMarkerFields(headers):
    """ return a tuple (newHeaders, clusterIdx, geneIdx, otherStart, otherEnd), all of these are 0-based
        indexes of the respective fields. Should recognize Seurat2 and Seurat3 formats.
    """

    # note: with seurat2, field 0 is not the gene ID, it has some weird suffix appended.
    seurat2Headers =  ['', 'p_val', 'avg_logFC', 'pct.1', 'pct.2', 'p_val_adj', 'cluster', 'gene']
    seurat3Headers = ["Gene","p-value","log2(FoldChange)","pct.1","pct.2","adjusted p-value","Cluster"]
    seurat4Headers =  ['', 'p_val', 'avg_log2FC', 'pct.1', 'pct.2', 'p_val_adj', 'cluster', 'gene']
    # the name of the first field varies depending now people use table.write, so we ignore it for the
    # header comparison
    if headers[1:8] == seurat2Headers[1:8] or headers[1:8]==seurat4Headers[1:8]:
        logging.info("Cluster marker file was recognized to be in Seurat2/4 format")
        geneIdx = 7 # see note above: field0 is not the actual geneId, but something else, a unique row ID
        scoreIdx = 1
        clusterIdx = 6
        otherStart = 2
        otherEnd = len(headers)

        newHeaders = ["rowNameFromR", "pVal", "avg. logFC", "PCT1", "PCT2", "pVal adj.", "Cluster", "Gene"]
        newHeaders.extend(headers[8:])
        headers = newHeaders

    elif headers[1:7] == seurat3Headers[1:]:
        logging.info("Cluster marker file was recognized to be in Seurat3 format")
        geneIdx = 0
        scoreIdx = 1
        clusterIdx = 6
        otherStart = 2
        otherEnd = len(headers)

    else:
        logging.info("Assuming non-Seurat marker file format (cluster, gene, score) + any other fields")
        clusterIdx = 0
        geneIdx = 1
        scoreIdx = 2
        otherStart = 3
        otherEnd = 9999

    return headers, clusterIdx, geneIdx, scoreIdx, otherStart, otherEnd


def parseMarkerTable(filename, geneToSym):
    " parse marker gene table and return dict clusterName -> list of rows (geneId, geneSym, otherFields...)"
    logging.debug("Reading cluster markers from %s" % (filename))
    ifh = openFile(filename)
    headerLine = ifh.readline().rstrip("\r\n")
    sep = sepForFile(filename)
    headers = headerLine.split(sep)

    headers, clusterIdx, geneIdx, scoreIdx, otherStart, otherEnd = guessMarkerFields(headers)
    otherHeaders = headers[otherStart:otherEnd]
    logging.debug("Other headers: %s" % otherHeaders)

    reader = csv.reader(ifh, delimiter=sep, quotechar='"')
    data = defaultdict(list)
    otherColumns = defaultdict(list)
    for row in reader:
        clusterName = row[clusterIdx]
        geneId = row[geneIdx]
        scoreVal = float(row[scoreIdx])
        otherFields = row[otherStart:otherEnd]

        for colIdx, val in enumerate(otherFields):
            otherColumns[colIdx].append(val)

        geneSym = convIdToSym(geneToSym, geneId, printWarning=False)

        newRow = []
        newRow.append(geneId)
        newRow.append(geneSym)
        newRow.append(scoreVal)
        newRow.extend(otherFields)
        data[clusterName].append(newRow)

    # annotate otherColumns with their data type, separated by |. This is optional and only used for sorting
    # in the user interface
    otherColType = {}
    for colIdx, vals in iterItems(otherColumns):
        otherColType[colIdx] = typeForStrings(vals)

    otherHeadersWithType = []
    for colIdx, header in enumerate(otherHeaders):
        if otherColType[colIdx]!="string":
            header = header+"|"+otherColType[colIdx]
        otherHeadersWithType.append(header)
    logging.debug("Other headers with type: %s" % otherHeadersWithType)

    newHeaders = ["id", "symbol", headers[scoreIdx]+"|float"]
    newHeaders.extend(otherHeadersWithType)

    if len(data) > 1000:
        errAbort("Your marker file has more than 1000 clusters. Are you sure that this is correct? The input format is (clusterName, geneSymName, Score), is it possible that you have inversed the order of cluster and gene?")

    # determine if the score field is most likely a p-value, needed for sorting
    revSort = True
    scoreHeader = headers[scoreIdx].lower()
    logging.debug("score field has name '%s'" % scoreHeader)
    if scoreHeader in ["p_val", "p-val", "p.val", "pval", "fdr"]:
        logging.debug("score field name '%s' looks like a p-Value, sorting normally" % scoreHeader)
        revSort = False

    for clusterName, rows in iterItems(data):
        rows.sort(key=operator.itemgetter(2), reverse=revSort)

    return data, newHeaders

def splitMarkerTable(filename, geneToSym, outDir):
    """ split .tsv on first field and create many files in outDir with columns 2-end.
        Returns the names of the clusters and a dict topMarkers with clusterName -> list of five top marker genes.
    """
    topMarkerCount = 5

    if filename is None:
        return

    data, newHeaders = parseMarkerTable(filename, geneToSym)

    logging.debug("Splitting cluster markers into directory %s" % (outDir))
    fileCount = 0
    sanNames = set()
    topMarkers = {}
    for clusterName, rows in iterItems(data):
        logging.debug("Cluster: %s" % clusterName)
        sanName = sanitizeName(clusterName)
        assert(sanName not in sanNames) # after removing special chars, cluster names must still be unique. this is most likely due to typos in your meta annotation table. If it is not, we need to change the code here.
        sanNames.add(sanName)

        outFname = join(outDir, sanName+".tsv")
        logging.debug("Writing %s" % outFname)
        ofh = open(outFname, "w")
        ofh.write("\t".join(newHeaders))
        ofh.write("\n")
        for row in rows:
            row[2] = "%0.5E" % row[2] # limit score to 5 digits
            ofh.write("\t".join(row))
            ofh.write("\n")

        topSyms = [row[1] for row in rows[:topMarkerCount]]
        topMarkers[clusterName] = topSyms

        ofh.close()

        runGzip(outFname)

        fileCount += 1
    logging.info("Wrote %d .tsv.gz files into directory %s" % (fileCount, outDir))
    return data.keys(), topMarkers

def syncFiles(inFnames, outDir):
    " compare filesizes and copy to outDir, if needed "
    logging.info("Syncing %s to %s" % (inFnames, outDir))
    for inFname in inFnames:
        outFname = join(outDir, basename(inFname))
        if not isfile(outFname) or getsize(inFname)!=getsize(outFname):
            logging.debug("Copying %s to %s" % (inFname, outFname))
            shutil.copyfile(inFname, outFname)

def copyDatasetHtmls(inDir, outConf, datasetDir):
    " copy dataset description html files to output directory. Add md5s to outConf. "
    filesToCopy = ["summary.html", "methods.html", "downloads.html", "thumb.png", "protocol.pdf", "desc.conf"]

    outConf["descMd5s"] = {}

    for fileBase in filesToCopy:
        inFname = makeAbs(inDir, fileBase)
        if not isfile(inFname):
            logging.debug("%s does not exist" % inFname)
        else:
            outPath = join(datasetDir, fileBase)
            logging.debug("Copying %s -> %s" % (inFname, outPath))
            shutil.copyfile(inFname, outPath)
            outConf["descMd5s"][fileBase.split(".")[0]] = md5ForFile(inFname)[:MD5LEN]

def copyImage(inDir, summInfo, datasetDir):
    """ copy image to datasetDir and write size to summInfo["imageWidth"] and "imageHeight" """
    inFname = join(inDir, summInfo["image"])
    logging.debug("Copying %s to %s" % (inFname, datasetDir))
    shutil.copyfile(inFname, join(datasetDir, basename(inFname)))

    cmd = ["file", inFname]
    proc, stdout = popen(cmd)
    imgLine = stdout.readline()
    # thumb.png: PNG image data, 400 x 267, 8-bit/color RGBA, non-interlaced
    sizeStr = imgLine.split(":")[1].split(", ")[1]
    if " x " in sizeStr:
        width, height = sizeStr.split(" x ")
    else:
        cmd = ["identify", inFname]
        proc, stdout = popen(cmd)
        imgLine = stdout.readline()
        # thumb.jpg JPEG 400x566 400x566+0+0 8-bit DirectClass 39.1KB 0.000u 0:00.010
        sizeStr = imgLine.split(" ")[2]
        width, height = sizeStr.split("x")

    summInfo["image"] = (summInfo["image"], width, height)
    summInfo["imageMd5"] = md5ForFile(inFname)

    if "imageMapFile" in summInfo:
        mapFname = join(inDir, summInfo["imageMapFile"])
        logging.debug("Loading image map from %s" % mapFname)
        areaData = open(mapFname, "r").read()
        summInfo["imageMap"] = areaData
        del summInfo["imageMapFile"]

    return summInfo

def readFile(fname, encoding="utf8"):
    " read entire file with encoding "
    if isPy3:
        fh = open(fname, "r", encoding=encoding)
        text = fh.read()
    else:
        fh = open(fname, "r")
        text = fh.read().decode(encoding)
    fh.close()
    return text

def readFileIntoDict(summInfo, key, inDir, fname, mustExist=False, encoding="utf8"):
    " return file with encoding as string into dictionary "
    logging.debug("Reading file into dict. %s, inDir %s, file name %s" % (key, inDir, fname))
    fname = join(inDir, fname)
    if not isfile(fname):
        if mustExist:
            errAbort("%s does not exist" % fname)
        else:
            return

    if fname.endswith(".json"):
        data = readJson(fname)
        summInfo[key] = data
    else:
        text = readFile(fname)
        summInfo[key] = text

def copyImageFile(inDir, data, outDir, doneNames, imageSetFnames):
    """ given data as a dict, try to copy files with key 'file' and 'thumb' to outDir.
    Also, strip the whole directory from the file name and keep only the base name.
    doneNames and imageSetFnames are used to catch duplicate-filename cases.
    """
    for key in ["file", "thumb"]:
        if key not in data:
            continue
        rawInPath = join(inDir, data[key])
        base = basename(rawInPath) # strip directory part
        if base in doneNames and base not in imageSetFnames:
            logging.warn("The basename %s is used twice in the images.json definition. Note that all image names "
                    "must be unique as users may want to download images. Often you can make them unique by "
                    "making their subdirectory part of the filename." % base)

        data[key] = base
        rawOutPath = join(outDir, base)
        if not isfile(rawOutPath) or getsize(rawInPath)!=getsize(rawOutPath):
            logging.info("Copying %s to %s" % (rawInPath, rawOutPath))
            shutil.copyfile(rawInPath, rawOutPath)
        else:
            logging.debug("Not copying %s again, already in output directory" % rawInPath)
        doneNames.add(base)
        imageSetFnames.add(base)

def writeDatasetDesc(inDir, outConf, datasetDir, coordFiles=None, matrixFname=None):
    " write a json file that describes the dataset abstract/methods/downloads "
    confFname = join(inDir, "datasetDesc.conf")
    if not isfile(confFname):
        confFname = join(inDir, "desc.conf")

    # old files don't have the outConf object yet
    if "fileVersions" not in outConf:
        outConf["fileVersions"] = {}

    if isfile(confFname):
        outConf["fileVersions"]["desc"] = getFileVersion(confFname)
        summInfo = loadConfig(confFname)
        outConf["hasFiles"] = ["datasetDesc"]
    else:
        logging.debug("Could not find %s" % confFname)
        summFname = join(inDir, "summary.html")
        if not summFname:
            logging.debug("no summary.html found")
        else:
            summInfo = {}

    outPath = join(datasetDir, "desc.json")

    if coordFiles:
        summInfo["coordFiles"] = coordFiles

    if matrixFname:
        summInfo["matrixFile"] = matrixFname

    # try various ways to get the abstract and methods html text
    readFileIntoDict(summInfo, "abstract", inDir, "abstract.html")
    readFileIntoDict(summInfo, "methods", inDir, "methods.html")

    # this is only for very old datasets with a desc.conf - deprecated
    readFileIntoDict(summInfo, "abstract", inDir, "summary.html")
    readFileIntoDict(summInfo, "downloads", inDir, "downloads.html")

    if "abstractFile" in summInfo:
        readFileIntoDict(summInfo, "abstract", inDir, summInfo["abstractFile"], mustExist=True)
        del summInfo["abstractFile"]
    if "methodsFile" in summInfo:
        readFileIntoDict(summInfo, "methods", inDir, summInfo["methodsFile"], mustExist=True)
        del summInfo["methodsFile"]

    if "imageSetFile" in summInfo:
        readFileIntoDict(summInfo, "imageSets", inDir, summInfo["imageSetsFile"], mustExist=True)
    else:
        readFileIntoDict(summInfo, "imageSets", inDir, "images.json")

    # import the unit description from cellbrowser.conf
    if "unit" in outConf and not "unitDesc" in summInfo:
        summInfo["unitDesc"] = outConf["unit"]

    # import the atachSearch attribute from cellbrowser.conf
    if "atacSearch" in outConf and not "atacSearch" in summInfo:
        summInfo["atacSearch"] = outConf["atacSearch"]

    # copy over the raw matrix file, usually this is a zip or gzip file
    if "rawMatrixFile" in summInfo:
        rawInPath = join(inDir, summInfo["rawMatrixFile"])
        rawOutPath = join(datasetDir, basename(summInfo["rawMatrixFile"]))
        if not isfile(rawOutPath) or getsize(rawInPath)!=getsize(rawOutPath):
            logging.info("Copying %s to %s" % (rawInPath, rawOutPath))
            shutil.copyfile(rawInPath, rawOutPath)
        else:
            logging.info("Not copying %s again, already in output directory" % rawInPath)

    # copy over any other supplemental files
    if "supplFiles" in summInfo:
        for sf in summInfo["supplFiles"]:
            if not "file" in sf or not "label" in sf:
                errAbort("The supplFiles entries in desc.conf all must include at least a 'file' and a 'label' key. "
                    "The entry %s doesn't seem to include one." % sf)
            rawInPath = join(inDir, sf["file"])
            rawOutPath = join(datasetDir, basename(sf["file"]))
            sf["file"] = basename(sf["file"]) # strip input directory
            if not isfile(rawOutPath) or getsize(rawInPath)!=getsize(rawOutPath):
                logging.info("Copying %s to %s" % (rawInPath, rawOutPath))
                shutil.copyfile(rawInPath, rawOutPath)
            else:
                logging.info("Not copying %s again, already in output directory" % rawInPath)

    # copy the main image
    if "image" in summInfo:
        summInfo = copyImage(inDir, summInfo, datasetDir)

    # copy over the imageSet files. This can take a while
    doneNames = set()
    if "imageSets" in summInfo:
        imageDir = join(datasetDir, "images")
        makeDir(imageDir)

        for catInfo in summInfo["imageSets"]:
            for imageSet in catInfo["categoryImageSets"]:
                imageSetFnames = set()
                for dl in imageSet.get("downloads"):
                    copyImageFile(inDir, dl, imageDir, doneNames, imageSetFnames)
                for img in imageSet.get("images"):
                    copyImageFile(inDir, img, imageDir, doneNames, imageSetFnames)


    # if we have a desc.conf: with so much data now in other files, generate the md5 from the data
    # itself not just the desc.conf
    if "desc" in outConf["fileVersions"]:
        outConf["fileVersions"]["desc"]["md5"] = md5ForDict(summInfo)[:MD5LEN]

    writeJson(summInfo, outPath)

    # it's easier to have a single field that tells us if the desc.json is present
    if not "hasFiles" in outConf:
        outConf["hasFiles"] = ["datasetDesc"]

    logging.debug("Wrote dataset description to %s" % outPath)
    return True

def makeAbs(inDir, fname):
    " return absolute path of fname under inDir "
    if fname is None:
        return None
    return abspath(join(inDir, fname))

def makeAbsDict(conf, key, fnameKey="file"):
    " given list of dicts with key 'file', assume they are relative to inDir and make their paths absolute "
    inDir = conf["inDir"]
    dicts = conf[key]
    for d in dicts:
        if fnameKey in d:
            d[fnameKey] = makeAbs(inDir, d[fnameKey])
    return dicts

def parseTsvColumn(fname, colName):
    " parse a tsv file and return a single column as a pair (values, assignment row -> index in values) "
    logging.info("Parsing column %s from %s" % (colName, fname))
    vals = parseOneColumn(fname, colName)

    newVals = []
    valToInt = {}
    maxIdx = -1
    for v in vals:
        if v not in valToInt:
            maxIdx+=1
            valToInt[v] = maxIdx
        idx = valToInt[v]
        newVals.append(idx)


    # inverse key/val dict
    intToVal = {}
    for k, v in iterItems(valToInt):
        intToVal[v] = k

    valArr = []
    for i in range(0, maxIdx+1):
        valArr.append(intToVal[i])

    return newVals, valArr

def makeMids(xVals, yVals, labelVec, labelVals, coordInfo):
    """
    calculate the positions (centers) for the cluster labels
    given a coord list and a vector of the same size with the label indices, return a list of [x, y, coordLabel]
    """
    logging.debug("Making cluster labels for %s" % labelVals)
    assert(len(xVals)==len(labelVec)==len(yVals))

    # prep the arrays
    clusterXVals = []
    clusterYVals = []
    for i in range(len(labelVals)):
        clusterXVals.append([])
        clusterYVals.append([])
    assert(len(clusterXVals)==len(labelVals))

    # sort the coords into separate arrays, one per cluster
    for i in range(len(labelVec)):
        #for (x, y), clusterIdx in zip(coords, labelVec):
        clusterIdx = labelVec[i]
        x = xVals[i]
        y = yVals[i]
        if x==HIDDENCOORD and y==HIDDENCOORD:
            continue
        clusterXVals[clusterIdx].append(x)
        clusterYVals[clusterIdx].append(y)

    midInfo = []
    for clustIdx, xList in enumerate(clusterXVals):
        clusterName = labelVals[clustIdx]
        if len(xList)==0:
            midInfo.append([HIDDENCOORD, HIDDENCOORD, clusterName])
            continue

        yList = clusterYVals[clustIdx]
        # get the midpoint of this cluster
        midX = sum(xList) / float(len(xList))
        midY = sum(yList) / float(len(yList))

        if len(xList)<3:
            midInfo.append([midX, midY, clusterName])
            continue

        # take only the best 70% of the points closest to the midpoints
        xyDist = []
        for x, y in zip(xList, yList):
            dist = math.sqrt((x-midX)**2+(y-midY)**2)
            xyDist.append( (dist, x, y) )
        xyDist.sort()
        xyDistBest = xyDist[:int(0.7*len(xyDist))]

        # now recalc the midpoint
        xSum = sum([x for dist, x, y in xyDistBest])
        ySum = sum([y for dist, x, y in xyDistBest])
        fixMidX = xSum / float(len(xyDistBest))
        fixMidY = ySum / float(len(xyDistBest))

        midInfo.append([fixMidX, fixMidY, clusterName])

    # make some minimal effort to reduce overlaps
    #spanX = coordInfo['maxX'] - coordInfo['minX']
    #spanY = coordInfo['maxY'] - coordInfo['minY']
    #tickX = spanX / 1000 # rough guess how much one pixel could be on
    #tickY = spanY / 1000 # the final screen
    #for i, (midX1, midY1, clusterName1) in enumerate(midInfo):
        #print "first", i, midX1, midY1, clusterName1
        #for j, (midX2, midY2, clusterName2) in enumerate(midInfo[i+1:]):
            #print "second", j, midX2, midY2, clusterName1, clusterName2
            #distX = abs(midX2-midX1)
            #distY = abs(midY2-midY1)
            #print distX, distY
            ## if distance between two labels too short:
            #dist = math.sqrt((((midX2-midX1)/tickX)**2+((midY2-midY1)/tickY)**2))
            #print "dist in pixels", dist
            #if dist< 30:
                #print "moving"
                #print "before", midInfo[j]
                ## move the first label slightly downwards
                #midInfo[j][1] = midY1 + 5 * tickY
                #print "after", midInfo[j]

    return midInfo

def readHeaders(fname):
    " return headers of a file "
    logging.info("Reading headers from file %s" % fname)
    ifh = openFile(fname, "rtU")
    line1 = ifh.readline().rstrip("\r\n")
    sep = sepForFile(fname)
    row = line1.split(sep)
    row = [x.rstrip('"').lstrip('"') for x in row] # Excel sometimes adds quotes
    logging.debug("Found %d fields, e.g. %s" % (len(row), row[:3]))
    if len(row)==0:
        errAbort("Could not read headers from file %s" % fname)
    return row

def parseGeneInfo(geneToSym, fname):
    """ parse a file with three columns: symbol, desc (optional), pmid (optional).
    Return as a dict symbol -> [description, pmid] """
    if fname is None:
        return {}
    logging.debug("Parsing %s" % fname)
    validSyms = None
    if geneToSym is not None:
        validSyms = set()
        for gene, sym in iterItems(geneToSym):
            validSyms.add(sym)

    sep = sepForFile(fname)
    geneInfo = []
    for line in openFile(fname):
        if line.startswith("#"):
            continue
        hasDesc = False
        hasPmid = False
        if line.startswith("symbol"):
            continue
        row = line.rstrip("\r\n").split(sep)
        sym = row[0]
        if validSyms is not None and sym not in validSyms:
            sym = geneToSym.get(sym)
            if sym is None:
                logging.error("'%s' is not a valid gene symbol, skipping it" % sym)
                continue

        info = [sym]
        if len(row)>1:
            info.append(row[1])
        if len(row)>2:
            info.append(row[2])
        geneInfo.append(info)
    return geneInfo

def readSampleNames(fname):
    " read only the first column of fname, strip the headers "
    logging.info("Reading sample names from %s" % fname)
    sampleNames = []
    i = 1
    doneNames = set()
    for row in lineFileNextRow(fname, noHeaders=False):
        metaName = row[0]
        if metaName=="":
            errAbort("invalid sample name - line %d in %s: sample name (first field) is empty" % (i, fname))
        if metaName in doneNames:
            logging.warn("sample name duplicated - line %d in %s: sample name %s (first field) has been seen before" % (i, fname, metaName))
            continue
        else:
            doneNames.add(metaName)
            sampleNames.append(row[0])
        i+=1
    logging.debug("Found %d sample names, e.g. %s" % (len(sampleNames), sampleNames[:3]))
    return sampleNames

def guessGeneIdType(inputObj):
    """ Accepts a list of gene IDs or a matrix file name.
    returns 'gencode-human', 'gencode-mouse' or 'symbols' depending on the first gene
    """
    if type(inputObj)==type(list()):
        geneIds = inputObj
    else:
        matrixFname = inputObj
        if matrixFname.endswith(".mtx.gz"):
            _mtxFname, geneFname, barcodeFname = findMtxFiles(matrixFname)
            geneIds, barcodes = readGenesBarcodes(geneFname, barcodeFname)
        else:
            matIter = MatrixTsvReader()
            matIter.open(matrixFname, usePyGzip=True)
            geneId, sym, exprArr = nextEl(matIter.iterRows())
            matIter.close()
            geneIds = [geneId]

    geneId = geneIds[0]

    if geneId.startswith("ENSG"):
        geneType = "gencode-human"
    elif geneId.startswith("ENSMUSG"):
        geneType =  "gencode-mouse"
    elif geneId.startswith("KH2013:"):
        geneType = "ciona-kh2013"
    elif geneId.isdigit():
        geneType = "entrez" # currently contains human and mouse symbols
    else:
        geneType = "symbols"

    logging.info("Auto-detected gene IDs type: %s" % (geneType))
    return geneType

def scaleLines(lines, limits, flipY):
    " scale line points to 0-1.0 or 0-65535 "
    logging.debug("Scaling lines, flip is %s" % flipY)
    minX, maxX, minY, maxY, scaleX, scaleY, useTwoBytes, _ = limits
    scaledLines = []
    for x1, y1, x2, y2 in lines:
        x1, y1 = scalePoint(scaleX, scaleY, minX, maxX, minY, maxY, flipY, useTwoBytes, x1, y1)
        x2, y2 = scalePoint(scaleX, scaleY, minX, maxX, minY, maxY, flipY, useTwoBytes, x2, y2)
        scaledLines.append( (x1, y1, x2, y2) )
    return scaledLines

def parseLineInfo(inFname, limits):
    " parse a tsv or csv file and use the first four columns as x1,y1,x2,y2 for straight lines "
    coords = []
    for row in lineFileNextRow(inFname):
        coords.append( (float(row.x1), float(row.y1), float(row.x2), float(row.y2)) )

    minX, maxX, minY, maxY, scaleX, scaleY, useTwoBytes, flipY = limits

    lines = []
    for x1, y1, x2, y2 in coords:
        minX = min(minX, x1, x2)
        minY = min(minY, y1, y2)
        maxX = max(maxX, x1, x2)
        maxY = max(maxY, y1, y2)

        lines.append( (x1, y1, x2, y2) )
    logging.info("Read lines from %s, got %d lines" % (inFname, len(lines)))

    scaleX, scaleY = calcScaleFact(minX, maxX, minY, maxY, useTwoBytes)
    limits = minX, maxX, minY, maxY, scaleX, scaleY, useTwoBytes, flipY
    logging.debug("Lines read, new limits are: %s" % repr(limits))
    return lines, limits

def convertExprMatrix(inConf, outMatrixFname, outConf, metaSampleNames, geneToSym, outDir, needFilterMatrix):
    """ trim a copy of the expression matrix for downloads, also create an indexed
    and compressed version
    """
    matType = inConf.get("matrixType")
    if matType=="auto":
        matType = None

    if isMtx(outMatrixFname) and needFilterMatrix:
            errAbort("Some cell identifiers are in the matrix but not in the meta. trimming .mtx files is not supported, only for the tsv.gz format. Consider using cbTool mtx2tsv and edit cellbrowser.conf or remove unannotated cells with Seurat or Scanpy from the expression matrix.")

    # step1: copy expression matrix, so people can download it, potentially
    # removing those sample names that are not in the meta data
    matrixFname = getAbsPath(inConf, "exprMatrix")
    try:
        matType = copyMatrixTrim(matrixFname, outMatrixFname, metaSampleNames, needFilterMatrix, geneToSym, outConf, matType)
    except ValueError:
        logging.warn("This is rare: mis-guessed the matrix data type, trying again and using floating point numbers. To avoid this message in the future, you can set matrixType='float' in cellbrowser.conf.")
        matType = copyMatrixTrim(matrixFname, outMatrixFname, metaSampleNames, needFilterMatrix, geneToSym, outConf, "float")

    # step2: compress matrix and index to file
    binMat = join(outDir, "exprMatrix.bin")
    binMatIndex = join(outDir, "exprMatrix.json")
    discretBinMat = join(outDir, "discretMat.bin")
    discretMatrixIndex = join(outDir, "discretMat.json")

    genesAreRanges = inConf.get("atacSearch")

    matType = matrixToBin(outMatrixFname, geneToSym, binMat, binMatIndex, discretBinMat, discretMatrixIndex, metaSampleNames, matType=matType, genesAreRanges=genesAreRanges)

    # these are the Javascript type names, not the python ones (they are also better to read than the Python ones)
    if matType=="int" or matType=="forceInt":
        outConf["matrixArrType"] = "Uint32"
    elif matType=="float":
        outConf["matrixArrType"] = "Float32"
    else:
        assert(False)

    outConf["fileVersions"]["outMatrix"] = getFileVersion(outMatrixFname)

def copyConf(inConf, outConf, keyName):
    " copy value of keyName from inConf dict to outConf dict "
    if keyName in inConf:
        outConf[keyName] = inConf[keyName]

def convertCoords(inConf, outConf, sampleNames, outMeta, outDir):
    " convert the coordinates "
    coordFnames = makeAbsDict(inConf, "coords")
    coordFnames = makeAbsDict(inConf, "coords", fnameKey="lineFile")

    flipY = inConf.get("flipY", False) # R has a bottom screen 0 different than most drawing libraries
    useTwoBytes = True # to save space, coordinates are reduced to the range 0-65535

    hasLabels = False
    if "labelField" in inConf and inConf["labelField"] is not None:
        hasLabels = True
        clusterLabelField = inConf["labelField"]
        labelVec, labelVals = parseTsvColumn(outMeta, clusterLabelField)
        outConf["labelField"] = clusterLabelField

    outFnames = []
    coordConf = []

    for coordIdx, inCoordInfo in enumerate(coordFnames):
        coordFname = inCoordInfo["file"]

        coordLabel = inCoordInfo["shortLabel"]
        logging.info("Parsing coordinates for "+coordLabel)
        # 'limits' is everything needed to transform coordinates to the final 0-1.0  or 0-65535 coord system
        flipY = inCoordInfo.get("flipY", flipY)
        coords, limits = parseCoordsAsDict(coordFname, useTwoBytes, flipY)

        hasLines = False
        # parse lines, updating the min-max ranges
        if "lineFile" in inCoordInfo:
            lineCoords, limits = parseLineInfo(inCoordInfo["lineFile"], limits)
            hasLines = True

        # now that we have the global limits, scale everything
        coordDict = scaleCoords(coords, limits)

        coordName = "coords_%d" % coordIdx
        coordDir = join(outDir, "coords", coordName)
        makeDir(coordDir)
        coordBin = join(coordDir, "coords.bin")
        coordJson = join(coordDir, "coords.json")

        coordInfo = OrderedDict()
        coordInfo["name"] = coordName
        coordInfo["shortLabel"] = coordLabel
        if "radius" in inCoordInfo:
            coordInfo["radius"] = inCoordInfo["radius"]
        if "colorOnMeta" in inCoordInfo:
            coordInfo["colorOnMeta"] = inCoordInfo["colorOnMeta"]

        cleanName = sanitizeName(coordLabel.replace(" ", "_"))
        textOutBase = cleanName+".coords.tsv.gz"
        textOutName = join(outDir, textOutBase)
        outFnames.append(textOutBase)
        coordInfo, xVals, yVals = writeCoords(coordLabel, coordDict, sampleNames, coordBin, coordJson, useTwoBytes, coordInfo, textOutName)

        clusterInfo = {}
        if hasLines:
            lineFlipY = inCoordInfo.get("lineFlipY", flipY)
            lineData = scaleLines(lineCoords, limits, lineFlipY)
            clusterInfo["lines"] = lineData
        if hasLabels:
            logging.debug("Calculating cluster midpoints for "+coordLabel)
            clusterMids= makeMids(xVals, yVals, labelVec, labelVals, coordInfo)
            clusterOrder = orderClusters(clusterMids, outConf)
            clusterInfo["labels"] = clusterMids
            clusterInfo["order"] = clusterOrder
        else:
            labelVals = []

        if hasLabels:
            clusterLabelFname = join(coordDir, "clusterLabels.json")
            midFh = open(clusterLabelFname, "w")
            json.dump(clusterInfo, midFh, indent=2)
            logging.debug("Wrote cluster labels, midpoints and order to %s" % clusterLabelFname)
            addMd5(coordInfo, clusterLabelFname, keyName="labelMd5")

        coordConf.append( coordInfo )

    outConf["coords"] = coordConf
    copyConf(inConf, outConf, "labelField")
    copyConf(inConf, outConf, "useTwoBytes")
    return outFnames, labelVals

def readAcronyms(inConf, outConf):
    " read the acronyms and save them into the config "
    inDir = inConf["inDir"]
    fname = inConf.get("acroFname")
    if fname is None:
        fname = inConf.get("acronymFile")

    if fname is not None:
        fname = makeAbs(inDir, fname)
        if not isfile(fname):
            logging.warn("%s specified in config file, but does not exist, skipping" % fname)
            acronyms = None
        else:
            acronyms = parseDict(fname)
            logging.info("Read %d acronyms from %s" % (len(acronyms), fname))
        return acronyms

def checkClusterNames(markerFname, clusterNames, clusterLabels, doAbort):
    " make sure that the cluster names from the meta.tsv match the ones from markers.tsv "
    markerClusters = set(clusterNames)
    labelClusters = set(clusterLabels)
    notInLabels = markerClusters - labelClusters
    notInMarkers = labelClusters - markerClusters
    if len(notInMarkers)!=0:
        msg = ("%s: the following cluster names are in the meta file but not in the marker file: %s. "+
        "Please fix one of the files, clicks onto a label will otherwise not work.") % (markerFname, notInMarkers)
        if doAbort:
            errAbort(msg)
        else:
            logging.warn(msg)

    if len(notInLabels)!=0:
        logging.warn(("%s: the following cluster names are in the marker file but not in the meta file: %s. "+
                "Users may not notice the problem, but it may indicate an erroneous meta data file.") % \
                (markerFname, notInLabels))

def convertMarkers(inConf, outConf, geneToSym, clusterLabels, outDir):
    """ split the marker tables into one file per cluster and add filenames as 'markers' in outConf
    also add the 'topMarkers' to outConf, the top five markers for every cluster.
    """
    markerFnames = []
    if "markers" in inConf:
        markerFnames = makeAbsDict(inConf, "markers")

    newMarkers = []
    #doAbort = True # only the first marker file leads to abort, we're more tolerant for the others
    doAbort = False # temp hack # because of single cell cluster filtering in cbScanpy
    topMarkersDone = False
    for markerIdx, markerInfo in enumerate(markerFnames):
        markerFname = markerInfo["file"]
        markerLabel = markerInfo["shortLabel"]

        clusterName = "markers_%d" % markerIdx # use sha1 of input file ?
        markerDir = join(outDir, "markers", clusterName)
        makeDir(markerDir)

        clusterNames, topMarkers = splitMarkerTable(markerFname, geneToSym, markerDir)
        # only use the top markers of the first marker file
        if not topMarkersDone:
            outConf["topMarkers"] = topMarkers
            topMarkersDone = True

        checkClusterNames(markerFname, clusterNames, clusterLabels, doAbort)
        doAbort = False

        newDict = {"name" : sanitizeName(clusterName), "shortLabel" : markerLabel}
        if "selectOnClick" in markerInfo:
            newDict["selectOnClick"] = markerInfo["selectOnClick"]
        newMarkers.append( newDict )

    outConf["markers"] = newMarkers

def readQuickGenes(inConf, geneToSym, outDir, outConf):
    " read quick genes file and make sure that the genes in it are in the matrix "
    quickGeneFname = inConf.get("quickGenesFile")
    if quickGeneFname:

        matrixJsonFname = join(outDir, "exprMatrix.json")
        validGenes = set(readJson(matrixJsonFname))

        fname = getAbsPath(inConf, "quickGenesFile")
        quickGenes = parseGeneInfo(geneToSym, fname)

        validQuickGenes = []
        for quickGeneInfo in quickGenes:
            sym = quickGeneInfo[0]
            if "|" in sym:
                sym = sym.split("|")[1]
            if sym not in validGenes:
                logging.warning("Gene %s from quickGenesFile is not in the expression matrix, skipping", sym)
            else:
                validQuickGenes.append(quickGeneInfo)

        outConf["quickGenes"] = validQuickGenes
        logging.info("Read %d quick genes from %s, kept %d" % (len(quickGenes), fname, len(validQuickGenes)))

def getFileVersion(fname):
    data = {}
    data["fname"] = fname
    addMd5(data, fname, shortMd5=False)
    data["size"] = getsize(fname)
    data["mtime"] = time.strftime('%Y-%m-%d %H:%M:%S', time.gmtime(getmtime(fname)))
    return data

def checkFieldNames(outConf, fieldNames, validFieldNames, metaConf, labelField):
    " make sure that all fieldNames in outConf are valid field names. errAbort is not. "
    for fn in fieldNames:
        if fn not in outConf:
            continue

        if not outConf[fn] in validFieldNames:
            errAbort("Config statement '%s' contains an invalid field name, '%s'. Valid meta field names are: %s" % \
                (fn, outConf[fn], ", ".join(validFieldNames)))

    #if labelField!=None:
        #for fieldConf in metaConf:
            #if fieldConf["name"]==labelField:
                #if fieldConf["type"]!=="enum":
                    #errAbort("labelField column '%s' is not an enum field

def convertMeta(inDir, inConf, outConf, outDir, finalMetaFname):
    """ convert the meta data to binary files. The new meta is re-ordered, so it's in the same
    order as the samples in the expression matrix.
    returns: sampleNames, whether sample names have changed and file name of meta info
    """
    if not "fileVersions" in outConf:
        outConf["fileVersions"] = {}

    metaFname = getAbsPath(inConf, "meta")
    outConf["fileVersions"]["inMeta"] = getFileVersion(metaFname)
    if "colors" in inConf:
        fullColorFname = abspath(join(inDir, inConf["colors"]))
        if isfile(fullColorFname):
            inConf["colors"] = fullColorFname
            outConf["fileVersions"]["colors"] = getFileVersion(fullColorFname)

    metaDir = join(outDir, "metaFields")
    makeDir(metaDir)
    metaIdxFname = join(outDir, "meta.index")

    matrixFname = getAbsPath(inConf, "exprMatrix")
    sampleNames, needFilterMatrix = metaReorder(matrixFname, metaFname, finalMetaFname)

    outConf["sampleCount"] = len(sampleNames)
    outConf["matrixWasFiltered"] = needFilterMatrix

    colorFname = inConf.get("colors")
    enumFields = inConf.get("enumFields")
    fieldConf, validFieldNames = metaToBin(inConf, outConf, finalMetaFname, colorFname, metaDir, enumFields)
    outConf["metaFields"] = fieldConf

    labelField = outConf.get("labelField")
    checkFieldNames(outConf, ["violinField", "clusterField", "defColorField", "labelField"], validFieldNames, \
            fieldConf, labelField)

    indexMeta(finalMetaFname, metaIdxFname)

    logging.info("Kept %d cells present in both meta data file and expression matrix" % len(sampleNames))

    outConf["fileVersions"]["outMeta"] = getFileVersion(finalMetaFname)

    return sampleNames, needFilterMatrix

def readGeneSymbols(geneIdType, matrixFnameOrGeneIds=None):
    " return geneToSym, based on gene tables. Returns None if no translation is necessary. "
    logging.debug("Reading gene symbols, geneIdType %s, example list of symbols: %s" % (geneIdType, matrixFnameOrGeneIds))
    if geneIdType==None or geneIdType=="auto":
        geneIdType = guessGeneIdType(matrixFnameOrGeneIds)

    if geneIdType.startswith('symbol') or geneIdType=="raw":
        return None

    geneIdTable = getStaticFile(getGeneSymPath(geneIdType))

    if geneIdTable is None:
        errAbort("The geneIdType setting '%s' is not a table provided by UCSC."
                "Use 'cbGenes avail' to list all available gene models or create new ones." % geneIdTable)

    geneToSym = readGeneToSym(geneIdTable)

    if geneIdType=="entrez" and len(geneToSym)<100000:
        logging.warn("You are using entrez gene IDs. Note that the default mapping table only works for human. "\
                "To get the big mapping table for all NCBI organisms, please run this command: "\
                "wget https://ftp.ncbi.nih.gov/gene/DATA/gene_info.gz -O - | zcat | cut -f2,3 | gzip -c > %s" % \
                geneIdTable)

    return geneToSym

def getSymToGene(geneIdType):
    " return a dict with symbol -> geneId from our internal system "
    geneToSym = readGeneSymbols(geneIdType, None)
    
    d = {}
    for key, val in iterItems(geneToSym):
        if val in d and d[val]!=key:
            logging.debug("%s symbol is assigned to two gene IDs: %s and %s" % (val, d[val], key))
        d[val] = key
    return d

def readMitos(idType):
    ' return the gene IDs of all mitochondrial genes. 37 for human for all gencode versions '
    logging.debug("Creating mito list for gene ID type %s" % idType)

    if idType.startswith("symbol"):
        human = readGeneSymbols("gencode-human", None)
        mouse = readGeneSymbols("gencode-human", None)
        mitos = []
        for sym in human.values():
            if sym.startswith("MT-"):
                mitos.append(sym)
        for sym in mouse.values():
            if sym.startswith("mt-"):
                mitos.append(sym)
        logging.info("Built list of human and mouse mitochondrial symbols, %d symbols found" % len(mitos))
        if len(mitos)>100:
            errAbort("Too many mitos found. %s" % mitos)
        return mitos

    geneToSym = readGeneSymbols(idType, None)
    mitos = []
    allGeneIds = []
    for geneId, sym in iterItems(geneToSym):
        allGeneIds.append(geneId)
        if sym.lower().startswith("mt-"):
            mitos.append(geneId)
    if len(mitos)==0:
        errAbort("Could not find any mitochondrial genes in cell browser gene lists for gene ID type %s. Example gene IDs from input file: %s" % (idType, ",".join(allGeneIds[:10])))
    logging.debug("Found %d mitochondrial genes for %s, e.g. %s" % (len(mitos), idType, mitos[0]))
    return mitos

def getAbsPath(conf, key):
    " get assume that value of key in conf is a filename and use the inDir value to make it absolute "
    return abspath(join(conf["inDir"], conf[key]))

def popen(cmd, shell=False, useStderr=False, doWait=True):
    " run command and return proc object with its stdout attribute  "
    if useStderr:
        if isPy3:
            proc = subprocess.Popen(cmd, stderr=subprocess.PIPE, encoding="utf8", shell=shell)
        else:
            proc = subprocess.Popen(cmd, stderr=subprocess.PIPE, shell=shell)
    else:
        if isPy3:
            proc = subprocess.Popen(cmd, stdout=subprocess.PIPE, encoding="utf8", shell=shell)
        else:
            proc = subprocess.Popen(cmd, stdout=subprocess.PIPE, shell=shell)

    if doWait:
        proc.wait()

    if doWait and proc.returncode!=0:
        logging.debug("Cmd %s return non-zero exit code %s" % (cmd, str(proc.returncode)))
        return None, None
    else:
        if useStderr:
            return proc, proc.stderr
        else:
            return proc, proc.stdout

def getMd5Using(md5Cmd, fname):
    " posix command line tool is much faster than python "
    logging.debug("Getting md5 of %s using %s command line tool" % (fname, md5Cmd))
    cmd = [md5Cmd, fname]
    logging.debug("Cmd: %s" % cmd)
    proc, stdout = popen(cmd)
    if stdout is None:
        errAbort("File %s does not exist (command failed: %s)" % (fname, cmd))
    md5 = stdout.readline()
    #proc.stdout.close()
    #stat = os.waitpid(proc.pid, 0)
    #err = stat[1]
    #assert(err==0)
    return md5

def md5ForList(l):
    " given a list of strings, return their md5 "
    hash_md5 = hashlib.md5()
    for s in l:
        hash_md5.update(s.encode("utf8"))
    md5 = hash_md5.hexdigest()
    return md5

def md5ForDict(summInfo):
    " given a dict of various objects, return the md5 "
    md5 = md5ForList([json.dumps(summInfo)])
    return md5

def md5WithPython(fname):
    " get md5 using python lib. OK for small files, very slow for big files. "
    hash_md5 = hashlib.md5()
    with open(fname, "rb") as f:
        for chunk in iter(lambda: f.read(65536), b""):
            hash_md5.update(chunk)
    md5 = hash_md5.hexdigest()
    return md5

def md5ForFile(fname, isSmall=False):
    " return the md5sum of a file. Use a command line tool, if possible. "
    logging.debug("Getting md5 of %s" % fname)
    if spawn.find_executable("md5sum")!=None and not isSmall:
        md5 = getMd5Using("md5sum", fname).split()[0]
    elif spawn.find_executable("md5")!=None and not isSmall:
        md5 = getMd5Using("md5", fname).split()[-1]
    else:
        md5 = md5WithPython(fname)
    return md5

def readOldSampleNames(datasetDir, lastConf):
    """ reads the old cell identifiers from the dataset directory """
    # this obscure command gets file with the the cell identifiers in the dataset directory "
    sampleNameFname = join(datasetDir, "metaFields", lastConf["metaFields"][0]["name"]+".bin.gz")
    logging.debug("Reading meta sample names from %s" % sampleNameFname)

    # python3's gzip has 'text mode' but python2 doesn't have that so decode explicitly
    metaSampleNames = []
    if isfile(sampleNameFname):
        for line in openFile(sampleNameFname):
            metaSampleNames.append(line.rstrip("\n"))
    else:
        oldMetaFname = join(datasetDir, "meta.tsv")
        headDone = False
        for line in open(oldMetaFname, "r"):
            if not headDone:
                headDone = True
                continue
            metaSampleNames.append(splitOnce(line, "\t")[0])
    return metaSampleNames

def matrixOrSamplesHaveChanged(datasetDir, inMatrixFname, outMatrixFname, outConf):
    """ compare filesize stored in datasetDir/cellbrowser.json.bak with file
    size of inMatrixFname and also compare the sample names with the sample names in
    outMatrixFname
    """
    logging.info("Determining if %s needs to be created" % outMatrixFname)
    if not isfile(outMatrixFname):
        logging.info("%s does not exist. Must build matrix now." % outMatrixFname)
        return True

    confName = join(datasetDir, "dataset.json")
    if not isfile(confName):
        logging.debug("%s does not exist. This looks like the first run with this output directory" % confName)
        return True

    try:
        lastConf = readJson(confName)
    except json.decoder.JSONDecodeError:
        errAbort("Is the file %s broken? Please remove the file and run this command again." % confName)

    if not "fileVersions" in lastConf or not "inMatrix" in lastConf["fileVersions"] \
        or not "outMatrix" in lastConf["fileVersions"]:
            logging.warn("Internal error? Missing 'fileVersions' tag in %s" % confName)
            return True

    oldMatrixInfo = lastConf["fileVersions"]["inMatrix"]
    origSize = oldMatrixInfo ["size"]
    nowSize = getsize(inMatrixFname)

    if not "fileVersions" in outConf:
        outConf["fileVersions"] = {}

    # mtx has three files, so have to add their sizes to the total now
    if isMtx(inMatrixFname) and "barcodes" in lastConf["fileVersions"]:
        oldBarInfo = lastConf["fileVersions"]["barcodes"]
        oldFeatInfo = lastConf["fileVersions"]["features"]
        origSize += oldBarInfo["size"] + oldFeatInfo["size"]
        # very old files do not have a fileVersions object
        if not "fileVersions" in outConf:
            outConf["fileVersions"] = {}
        outConf["fileVersions"]["barcodes"] = oldBarInfo
        outConf["fileVersions"]["features"] = oldFeatInfo

        mtxFname, geneFname, barFname = findMtxFiles(inMatrixFname)
        nowSize += getsize(geneFname) + getsize(barFname)

    matrixIsSame = (origSize==nowSize)

    if not matrixIsSame:
        logging.info("input matrix has input file size that is different from previously "
            "processed matrix. Expression matrix must be reindexed. Old file(s): %s, current file: %d" %
            (oldMatrixInfo, nowSize))
        return True

    outConf["fileVersions"]["inMatrix"] = oldMatrixInfo
    outConf["fileVersions"]["outMatrix"] = lastConf["fileVersions"]["outMatrix"]
    outConf["matrixArrType"] = lastConf["matrixArrType"]

    metaSampleNames = readOldSampleNames(datasetDir, lastConf)

    matrixSampleNames = readMatrixSampleNames(outMatrixFname)
    assert(len(matrixSampleNames)!=0)

    if set(metaSampleNames)!=set(matrixSampleNames):
        logging.info("meta sample samples from previous run are different from sample names in current matrix, have to reindex the matrix. Counts: %d vs. %d" % (len(metaSampleNames), len(matrixSampleNames)))
        return True

    logging.info("current input matrix looks identical to previously processed matrix, same file size, same sample names")
    return False

def readJson(fname, keepOrder=False):
    " read .json and return as a dict "
    logging.debug("parsing json file %s" % fname)
    if not isfile(fname):
        logging.debug("%s does not exist, returning empty dict" % fname)
        return OrderedDict()

    if keepOrder:
        customdecoder = json.JSONDecoder(object_pairs_hook=OrderedDict)
        inStr = readFile(fname)
        if not isPy3:
            inStr = inStr.decode("utf8")
        data = customdecoder.decode(inStr)
    else:
        data = json.load(open(fname))
    return data

def orderClusters(labelCoords, outConf):
    " given the cluster label coordinates, order them by similarity "
    # create dict with label1 -> list of (dist, label2)
    dists = defaultdict(list)
    for i, (x1, y1, label1) in enumerate(labelCoords):
        for x2, y2, label2 in labelCoords[i:]:
            dist = math.sqrt((x2-x1)**2+(y2-y1)**2)
            dists[label1].append((dist, label2))
            dists[label2].append((dist, label1))

    labelOrder = []
    doneLabels = set()

    currLabel = labelCoords[0][2]
    for i in range(0, len(labelCoords)):
        otherLabels = dists[currLabel]
        otherLabels.sort()
        for dist, label in otherLabels:
            if not label in doneLabels:
                currLabel = label
                labelOrder.append(currLabel)
                doneLabels.add(currLabel)
                break

    return labelOrder

def metaHasChanged(datasetDir, metaOutFname):
    """ return true if md5 of metaOutFname is different from the one in
    datasetDir/dataset.json:fileVersions -> outMeta -> md5"""

    oldJsonFname = join(datasetDir, "dataset.json")
    if not isfile(oldJsonFname):
        logging.debug("%s not found, assuming that meta data has to be recreated" % oldJsonFname)
        return True

    oldData = readJson(oldJsonFname)
    if not "outMeta" in oldData["fileVersions"]:
        logging.debug("Old config file has no meta data MD5, re-converting meta data")
        return True
    elif not isfile(metaOutFname):
        logging.info("file %s does not exist, reconverting it" % metaOutFname)
        return True
    else:
        oldMd5 = oldData["fileVersions"]["outMeta"]["md5"]
        newMd5 = md5ForFile(metaOutFname)

        if oldMd5 != newMd5[:len(oldMd5)]:
            logging.debug("%s has a different md5 now, rebuilding meta data" % metaOutFname)
            return True

    logging.info("%s has the same md5 as in %s, no need to rebuild meta data" % (metaOutFname, oldJsonFname))
    return False

def checkConfig(inConf):
    for tag in reqTagsDataset:
        if tag not in inConf:
            errAbort("tag '%s' must be defined in cellbrowser.conf" % tag)
        if tag=="visibility":
            if tag in inConf and inConf[tag] not in ["hide", "show"]:
                errAbort("Error in cellbrowser.conf: '%s' can only have values: 'hide' or 'show'" % (tag))

    if "name" in inConf and " " in inConf["name"] or "/" in inConf["name"]:
        errAbort("whitespace or slashes in the dataset 'name' in cellbrowser.conf are not allowed")


def copyGenes(inConf, outConf, outDir):
    " handle the ATAC closest-gene search - copy a json.gz file to datasetDir/genes "
    if not "atacSearch" in inConf:
        return
    geneDir = join(outDir, "genes")
    makeDir(geneDir)
    dbGene = inConf["atacSearch"]
    db, geneIdType = dbGene.split(".")

    try:
        inFname = getStaticFile(getGeneJsonPath(db, geneIdType))
    except urllib.error.HTTPError as e:
        errAbort("The gene model file %s could not be found on the UCSC cell browser downloads server. "
                "This means that at UCSC we do not have a prebuilt gene model file for this genome assembly "
                "with this name. Check if this name is indeed in the format <assembly>.<geneIdName>, "
                "then you can either contact us or use cbGenes to build the file yourself. " % dbGene)

    syncFiles([inFname], geneDir)
    #outFname = join(geneDir, getGeneJsonPath(db, geneIdType).replace(".gz", ""))
    #open(outFname, "wb").write(gzip.open(inFname).read())
    outConf["fileVersions"]["geneLocs"] = getFileVersion(inFname)
    outConf["atacSearch"] = inConf["atacSearch"]

def makeFilesTxt(outConf, datasetDir):
    " create a file files.txt with all important download files in the current dataset, for curl "
    outFname = join(datasetDir, "files.txt")
    # 'outMatrix': {'fname': '/usr/local/apache/htdocs-cells/mg-models/organoids/exprMatrix.tsv.gz'
    metaName = basename(outConf["fileVersions"]["outMeta"]["fname"])
    matrixName = basename(outConf["fileVersions"]["outMatrix"]["fname"])

    with open(outFname, "wt") as ofh:
        ofh.write(matrixName+"\n")
        ofh.write(metaName+"\n")
        ofh.write("dataset.json\n")
        ofh.write("desc.json\n")
        for coords in outConf["coords"]:
            ofh.write(coords["textFname"]+"\n")

def convertDataset(inDir, inConf, outConf, datasetDir, redo):
    """ convert everything needed for a dataset to datasetDir, write config to outConf.
    If the expression matrix has not changed since the last run, and the sampleNames are the same,
    the matrix won't be converted again, which saves a lot of time.
    """
    checkConfig(inConf)
    inMatrixFname = getAbsPath(inConf, "exprMatrix")
    # outMetaFname/outMatrixFname are reordered & trimmed tsv versions of the matrix/meta data
    if isMtx(inMatrixFname):
        outMatrixFname = join(datasetDir, "matrix.mtx.gz")
    else:
        outMatrixFname = join(datasetDir, "exprMatrix.tsv.gz")

    outMetaFname = join(datasetDir, "meta.tsv")

    # try not to recreate files that have been created before, as it is all quite slow (=Python)
    doMatrix = matrixOrSamplesHaveChanged(datasetDir, inMatrixFname, outMatrixFname, outConf)
    doMeta = metaHasChanged(datasetDir, outMetaFname)

    geneToSym = -1 # -1 = "we have not read any", "None" would mean "there are no gene symbols to map to"

    if not doMeta:
        sampleNames = readSampleNames(outMetaFname)

    needFilterMatrix = True

    oldConfFname = join(datasetDir, "dataset.json")
    logging.info("Loading old config from %s" % oldConfFname)
    oldConf = readJson(oldConfFname, keepOrder=True)

    if doMeta or doMatrix or redo in ["meta", "matrix"]:
        # convertMeta also compares the sample IDs between meta and matrix to determine if the meta file 
        # needs reordering or trimming (=if the meta contains more cells than the matrix)
        sampleNames, needFilterMatrix = convertMeta(inDir, inConf, outConf, datasetDir, outMetaFname)
    else:
        sampleNames = readSampleNames(outMetaFname)
        needFilterMatrix = False
        outConf.update(oldConf)

    if doMatrix or redo=='matrix':
        geneToSym = readGeneSymbols(inConf.get("geneIdType"), inMatrixFname)
        convertExprMatrix(inConf, outMatrixFname, outConf, sampleNames, geneToSym, datasetDir, needFilterMatrix)
        # in case we crash after this, keep the current state of the config, as matrix ops are so slow
        writeConfig(inConf, outConf, datasetDir)
    else:
        logging.info("Matrix and meta sample names have not changed, not indexing matrix again")

    coordFiles, clusterLabels = convertCoords(inConf, outConf, sampleNames, outMetaFname, datasetDir)

    foundConf = writeDatasetDesc(inConf["inDir"], outConf, datasetDir, coordFiles, outMatrixFname)

    if geneToSym==-1:
        geneToSym = readGeneSymbols(inConf.get("geneIdType"), inMatrixFname)

    convertMarkers(inConf, outConf, geneToSym, clusterLabels, datasetDir)

    readQuickGenes(inConf, geneToSym, datasetDir, outConf)

    # a few settings are passed through to the Javascript as they are
    for tag in ["name", "shortLabel", "radius", "alpha", "priority", "tags", "sampleDesc", "geneLabel",
        "clusterField", "defColorField", "xenaPhenoId", "xenaId", "hubUrl", "showLabels", "ucscDb",
        "unit", "violinField", "visibility", "coordLabel", "lineWidth", "hideDataset", "hideDownload",
        "metaBarWidth", "supplFiles", "body_parts", "defQuantPal", "defCatPal", "clusterPngDir"]:
        copyConf(inConf, outConf, tag)

    # for the news generator and for future logging, note when this dataset was built for the first time into this directory
    # and also when it was built most recently
    if "firstBuildTime" in oldConf:
        outConf["firstBuildTime"] = oldConf["firstBuildTime"]
    else:
        outConf["firstBuildTime"] = datetime.datetime.now().isoformat()
    outConf["lastBuildTime"] = datetime.datetime.now().isoformat()

    makeFilesTxt(outConf, datasetDir)

def writeAnndataCoords(anndata, coordFields, outDir, desc):
    " write all embedding coordinates from anndata object to outDir, the new filename is <coordName>_coords.tsv "
    import pandas as pd

    if coordFields=="all" or coordFields is None:
        coordFields = getObsmKeys(anndata)

    coordFields.sort(reverse=True) # umap first, then t-sne, then PCA... sorting works to make a good order!

    for fieldName in coordFields:
        # examples:
        # X_draw_graph_tsne - old versions
        # X_tsne - newer versions
        # also seen in the wild: X_Compartment_tSNE
        coordName = fieldName.replace("X_draw_graph_","").replace("X_","")
        fullName = coordLabels.get(coordName, coordName)

        fileBase = coordName+"_coords.tsv"
        fname = join(outDir, fileBase)

        logging.info("Writing %s coords to %s" % (fullName, fname))
        coordDf=pd.DataFrame(anndata.obsm[fieldName],index=anndata.obs.index)

        # why they usually only have (x,y), some objects like PCA have more than 2 dimensions
        if len(coordDf.columns)==2:
            coordDf.columns=['x','y']

        coordDf.to_csv(fname,sep='\t')
        desc.append( {'file':fileBase, 'shortLabel': fullName} )

def writeCellbrowserConf(name, coordsList, fname, addMarkers=True, args={}):
    checkDsName(name)
    #kddfor c in name:
        #if not (c.isalnum() or c in ["-", "_"]):
            # only digits and letters are allowed in dataset names

    metaFname = args.get("meta", "meta.tsv")
    clusterField = args.get("clusterField", "Louvain Cluster")
    coordStr = json.dumps(coordsList, indent=4)
    matrixFname = args.get("exprMatrix", "exprMatrix.tsv.gz")

    conf = """
# This is a bare-bones, auto-generated Cell Browser config file.
# Look at https://github.com/maximilianh/cellBrowser/blob/master/src/cbPyLib/cellbrowser/sampleConfig/cellbrowser.conf
# for a list of possible options
# You can also write a default template into the current directory with cbBuild --init
name='%(name)s'
shortLabel='%(name)s'
exprMatrix='%(matrixFname)s'
#tags = ["10x", 'smartseq2']
meta='%(metaFname)s'
geneIdType='auto'
defColorField='%(clusterField)s'
labelField='%(clusterField)s'
enumFields=['%(clusterField)s']
coords=%(coordStr)s
#alpha=0.3
#bodyParts=["embryo", "heart", "brain"]
#radius=2
""" % locals()

    if addMarkers:
        conf += 'markers = [{"file": "markers.tsv", "shortLabel":"Cluster Markers"}]\n'

    if "quickGenesFile" in args:
        conf += 'quickGenesFile="%s"\n' % args["quickGenesFile"]
    else:
        conf += "#quickGenesFile='quickGenes.tsv'\n"

    if "geneToSym" in args:
        conf += "geneToSym='%s'\n" % args["geneToSym"]

    if isfile(fname):
        logging.info("Not overwriting %s, file already exists." % fname)
        return

    ofh = open(fname, "w")
    ofh.write(conf)
    ofh.close()
    logging.info("Wrote %s" % ofh.name)

def geneSeriesToStrings(geneIdSeries, indexFirst=False, sep="|"):
    " convert a pandas data series to a list of |-separated strings "
    if indexFirst:
        geneIdAndSyms = list(zip(geneIdSeries.index, geneIdSeries.values))
    else:
        geneIdAndSyms = list(zip(geneIdSeries.values, geneIdSeries.index))
    genes = [str(x)+sep+str(y) for (x,y) in geneIdAndSyms]
    return genes

def geneStringsFromVar(var, sep="|"):
    " return a list of strings in format geneId<sep>geneSymbol "
    if "gene_ids" in var:
        genes = geneSeriesToStrings(var["gene_ids"], indexFirst=False, sep=sep)
    elif "gene_symbols" in var:
        genes = geneSeriesToStrings(var["gene_symbols"], indexFirst=True, sep=sep)
    elif "Accession" in var:  # only seen this in the ABA Loom files
        genes = geneSeriesToStrings(var["Accession"], indexFirst=False, sep=sep)
    else:
        genes = var.index.tolist()
    return genes

def anndataMatrixToMtx(ad, path, useRaw=False):
    """
    write the ad expression matrix into a sparse mtx.gz file (matrix-market format)

    to test:
    cbImportScanpy -i /home/michi/ms_python_packages/cellBrowser/sampleData/pbmc_small/anndata.h5ad -o /tmp/cbtest
    cbBuild -i /tmp/cbtest/cellbrowser.conf -o /tmp/cb_html/
    """

    import scipy.io

    if useRaw and ad.raw is None:
        logging.warning("The option to export raw expression data is set, but the scanpy object has no 'raw' attribute. Exporting the processed scanpy matrix. Some genes may be missing.")

    if useRaw and ad.raw is not None:
        mat = ad.raw.X
        var = ad.raw.var
        logging.info("Processed matrix has size (%d cells, %d genes)" % (mat.shape[0], mat.shape[1]))
        logging.info("Using raw expression matrix")
    else:
        mat = ad.X
        var = ad.var

    rowCount, colCount = mat.shape
    logging.info("Writing scanpy matrix (%d cells, %d genes) to %s in mtx.gz format" % (rowCount, colCount, path))

    logging.info("Transposing matrix") # necessary, as scanpy has the samples on the rows
    mat = mat.T

    mtxfile = join(path, 'matrix.mtx')

    """
    this is stupid: if mat is dense, mmwrite screws up the header:
    the header is supposed to contain a line with `rows cols nonzero_elements`.
    If mat is dense, it skips the nonzero_elements, which leads to an error reading the matrix later on.
    actually it stores it as "array" rather than matrix %%MatrixMarket matrix coordinate real general
    """
    dataType = "float"
    if ad.X.dtype.kind=="i":
        dataType = "integer"

    if ~scipy.sparse.issparse(mat):
        mat = scipy.sparse.csr_matrix(mat)

    logging.info("Writing matrix to %s, type=%s" % (mtxfile, dataType)) # necessary, as scanpy has the samples on the rows
    scipy.io.mmwrite(mtxfile, mat, precision=7)

    logging.info("Compressing matrix to %s.gz" % mtxfile) # necessary, as scanpy has the samples on the rows
    # runGzip(mtxfile, mtxfile)  # this is giving me trouble with the same filename
    with open(mtxfile,'rb') as mtx_in:
        with gzip.open(mtxfile + '.gz','wb') as mtx_gz:
            shutil.copyfileobj(mtx_in, mtx_gz)
    os.remove(mtxfile)

    geneLines = geneStringsFromVar(var, sep="\t")
    genes_file = join(path, 'features.tsv.gz')
    with gzip.open(genes_file, 'wt') as f:
        f.write("\n".join(geneLines))

    bc_file = join(path, 'barcodes.tsv.gz')
    sampleNames = ad.obs.index.tolist()
    with gzip.open(bc_file, 'wt') as f:
        f.write("\n".join(sampleNames))

def anndataMatrixToTsv(ad, matFname, usePandas=False, useRaw=False):
    " write ad expression matrix to .tsv file and gzip it "
    import pandas as pd
    import scipy.sparse

    if useRaw and ad.raw is None:
        logging.warn("The option to export raw expression data is set, but the scanpy object has no 'raw' attribute. Exporting the processed scanpy matrix. Some genes may be missing.")

    if useRaw and ad.raw is not None:
        mat = ad.raw.X
        var = ad.raw.var
        logging.info("Processed matrix has size (%d cells, %d genes)" % (mat.shape[0], mat.shape[1]))
        logging.info("Using raw expression matrix")
    else:
        mat = ad.X
        var = ad.var

    rowCount, colCount = mat.shape
    logging.info("Writing scanpy matrix (%d cells, %d genes) to %s" % (rowCount, colCount, matFname))
    tmpFname = matFname+".tmp"

    logging.info("Transposing matrix") # necessary, as scanpy has the samples on the rows
    mat = mat.T

    if scipy.sparse.issparse(mat):
        logging.info("Converting csc matrix to row-sparse matrix")
        mat = mat.tocsr() # makes writing to a file ten times faster, thanks Alex Wolf!

    if usePandas:
        # This code is currently not used anywhere by this code. It's still there
        # so external code that calls this function can use it, if the code below does not work.
        logging.info("Converting anndata to pandas dataframe")
        data_matrix=pd.DataFrame(mat, index=var.index.tolist(), columns=ad.obs.index.tolist())
        logging.info("Writing pandas dataframe to file (slow?)")
        data_matrix.to_csv(tmpFname, sep='\t', index=True)
    else:
        # manual writing row-by-row should save quite a bit of memory
        logging.info("Writing gene-by-gene, without using pandas")
        ofh = open(tmpFname, "w")

        sampleNames = ad.obs.index.tolist()
        ofh.write("gene\t")
        ofh.write("\t".join(sampleNames))
        ofh.write("\n")

        # when reading 10X files, read_h5 puts the geneIds into a separate field
        # and uses only the symbol. We prefer ENSGxxxx|<symbol> as the gene ID string
        genes = geneStringsFromVar(var)

        logging.info("Writing %d genes in total" % len(genes))
        for i, geneName in enumerate(genes):
            if i % 2000==0:
                logging.info("Wrote %d genes" % i)
            ofh.write(geneName)
            ofh.write("\t")
            if scipy.sparse.issparse(mat):
                logging.debug("Converting csr row to dense")
                row = mat.getrow(i).todense()
            else:
                row = mat[i,:]

            # Note: Faster is not possible. savetxt() is super slow, as it is not C code
            # We used to have this 'np.savetxt(ofh, row, fmt="%g", delimiter="\t", newline="\t")'
            # But tofile() is several times faster:
            row.tofile(ofh, sep="\t", format="%.7g")
            ofh.write("\n")

        ofh.close()

    if matFname.endswith(".gz"):
        runGzip(tmpFname, matFname)
    else:
        renameFile(tmpFname, matFname)

def makeDictDefaults(inVar, defaults):
    " convert inVar to dict if necessary, defaulting to our default labels "
    if isinstance(inVar, Mapping):
        return inVar

    d = {}
    for val in inVar:
        d[val] = defaults.get(val, val)
    return d

def runSafeRankGenesGroups(adata, clusterField, minCells=5):
    " run scanpy's rank_genes_groups in a way that hopefully doesn't crash "
    sc = importScanpy()

    adata.obs[clusterField] = adata.obs[clusterField].astype("category") # if not category, rank_genes will crash
    sc.pp.filter_genes(adata, min_cells=minCells) # rank_genes_groups crashes on zero-value genes

    # cell clusters with a cell count = 1 crash rank_genes, so remove their cells
    clusterCellCounts = list(adata.obs.groupby([clusterField]).apply(len).iteritems())
    filterOutClusters = [cluster for (cluster,count) in clusterCellCounts if count==1]
    if len(filterOutClusters)!=0:
        logging.info("Removing cells in clusters %s, as they have only a single cell" % filterOutClusters)
        adata = adata[~adata.obs[clusterField].isin(filterOutClusters)]

    logging.info("Calculating 100 marker genes for each cluster")
    sc.tl.rank_genes_groups(adata, groupby=clusterField)
    return adata

def saveMarkers(adata, markerField, nb_marker, fname):
    " save nb_marker marker genes from adata object to fname , in a reasonable file format "
    import pandas as pd
    top_score=pd.DataFrame(adata.uns[markerField]['scores']).loc[:nb_marker]
    top_gene=pd.DataFrame(adata.uns[markerField]['names']).loc[:nb_marker]
    marker_df= pd.DataFrame()
    #for i in range(len(top_score.columns)):
    for clustName in top_score.columns:
        topScoreCol = top_score[[clustName]]
        topGeneCol = top_gene[[clustName]]
        concat=pd.concat([topScoreCol,topGeneCol],axis=1,ignore_index=True)
        concat['cluster_name']=clustName
        col=list(concat.columns)
        col[0],col[-2]='z_score','gene'
        concat.columns=col
        marker_df=marker_df.append(concat)

    #Rearranging columns -> Cluster, gene, score
    cols=marker_df.columns.tolist()
    cols=cols[::-1]
    marker_df=marker_df[cols]
    #Export
    logging.info("Writing %s" % fname)
    pd.DataFrame.to_csv(marker_df,fname,sep='\t',index=False)

def scanpyToCellbrowser(adata, path, datasetName, metaFields=None, clusterField=None,
        nb_marker=50, doDebug=False, coordFields=None, skipMatrix=False, useRaw=False,
        skipMarkers=False, markerField='rank_genes_groups', matrixFormat="tsv"):
    """
    Mostly written by Lucas Seninge, lucas.seninge@etu.unistra.fr

    Given a scanpy object, write dataset to a dataset directory under path.

    This function export files needed for the ucsc cells viewer from the Scanpy Anndata object
    :param anndata: Scanpy AnnData object where information are stored
    :param path : Path to folder where to save data (tsv tables)
    :param clusterField: name of cluster name field, used for labeling and default coloring, default is 'louvain'
            This field is also used to calculate markers, if no marker genes are found in the object.
    :param markerField: the ad.uns field where the marker
             gene calculation results are stored. This is not the meta data field used to calculate markers on.
    :param coordFields: list of obsm coordinates to export, default is all
    :param metaFields: list of metadata names (string) to export
    from the AnnData object (other than 'louvain' to also save (eg: batches, ...)).
    This can also be a dict of name -> label, if you want to have more human-readable names.
    :param nb_marker: number of cluster markers to store. Default: 50

    """
    if doDebug is not None:
        setDebug(doDebug)

    if not isdir(path):
        makeDir(path)

    confName = join(path, "cellbrowser.conf")
    if isfile(confName):
        logging.warn("%s already exists. Overwriting existing files." % confName)

    import numpy as np
    import pandas as pd
    import anndata

    if not skipMatrix:
        if matrixFormat=="tsv" or matrixFormat is None:
            matFname = join(path, 'exprMatrix.tsv.gz')
            anndataMatrixToTsv(adata, matFname, useRaw=useRaw)
        elif matrixFormat=="mtx":
            anndataMatrixToMtx(adata, path, useRaw=useRaw)
        else:
            assert(False) # invalid value for 'matrixFormat'

    coordDescs = []

    writeAnndataCoords(adata, coordFields, path, coordDescs)

    if len(coordDescs)==0:
        raise ValueError("No valid embeddings were found in anndata.obsm but at least one array of coordinates is required. Keys that were tried: %s" % (coordFields))

    ##Check for cluster markers
    if markerField not in adata.uns and not skipMarkers:
        logging.warn("Couldnt find list of cluster marker genes in the h5ad file in adata.uns with the key '%s'. "
            "In the future, from Python, try running sc.tl.rank_genes_groups(adata) to "
            "create the cluster annotation and write the h5ad file then." % markerField)
        logging.info("Filtering for >5 cells then do sc.tl.rank_genes_groups for meta field '%s'" % clusterField)
        if "columns" in dir(adata.obs): # in older scanpy objects obs is not a pandas dataframe
            if clusterField not in adata.obs.columns:
                tryFields = ["CellType", "cell_type", "Celltypes", "Cell_type", "celltype", "annotated_cell_identity.text", "BroadCellType", "Class"]
                logging.info("Cluster field '%s' not in adata.obs, trying %s" % (clusterField, tryFields))
                foundField = None
                for fieldName in tryFields:
                    if fieldName in adata.obs.columns:
                        logging.info("Found field '%s', using it as the cell cluster field." % fieldName)
                        foundField = fieldName
                if foundField is None:
                    logging.info("No exact match found, searching for first field that contains 'luste' or 'ype'")
                    for fieldName in adata.obs.columns:
                        if "luste" in fieldName or "ype" in fieldName:
                            logging.info("Found field %s" % fieldName)
                            foundField = fieldName
                            break

                if foundField is None:
                    errAbort("Could not find field '%s' in the scanpy object. To make a cell browser, you should have a "
                    " field like 'cluster' or "
                    "'celltype' or 'louvain' in your object. The available fields are: %s ."
                    "These names were tried: %s. "
                    "Re-run the import and specify the field that contains cell-type-like annotations with the "
                    "option --clusterField from the command line or clusterField='xxx' from Jupyter. "
                    "If you have a use case where this field should not be required, please contact us. "
                    % (clusterField, repr(adata.obs.columns), tryFields) )

                clusterField = foundField

            adata = runSafeRankGenesGroups(adata, clusterField, minCells=5)

    markersExported = False # the quickgenes step later needs to know if a markers.tsv file was created.
    if not skipMarkers:
        fname = join(path, "markers.tsv")
        saveMarkers(adata, markerField, nb_marker, fname)
        markersExported = True

    ##Save metadata
    if metaFields is None:
        metaFields = list(adata.obs.columns.values)
    else:
        # check that field names exist
        for name in metaFields:
            if name not in adata.obs.keys():
                logging.warn('There is no annotation field with the name `%s`.' % name)
                if name not in ["percent_mito", "n_genes", "n_counts"]:
                    # tolerate missing default fields
                    raise ValueError()

    metaFields = makeDictDefaults(metaFields, metaLabels)

    meta_df=pd.DataFrame()

    for metaKey, metaLabel in iterItems(metaFields):
        logging.debug("getting meta field: %s -> %s" % (metaKey, metaLabel))
        if metaKey not in adata.obs:
            logging.warn(str(metaKey) + ' field is not present in the AnnData.obs object')
        else:
            temp=adata.obs[[metaKey]]
            #if metaKey in metaLabels:
            #logging.debug("Using new name %s -> %s" % (metaKey, metaLabels[metaKey]))
            #temp.name = metaLabel
            meta_df=pd.concat([meta_df,temp],axis=1)

    meta_df.rename(metaFields, axis=1, inplace=True)
    fname = join(path, "meta.tsv")
    meta_df.to_csv(fname,sep='\t', index_label="cellId")

    if clusterField is None:
        clusterField = 'louvain'

    argDict = {}
    if clusterField:
        clusterFieldLabel = metaFields.get(clusterField, clusterField)
        argDict['clusterField'] = clusterFieldLabel

    if markersExported:
        generateQuickGenes(path)
        argDict['quickGenesFile'] = "quickGenes.tsv"

    if isfile(confName):
        logging.info("%s already exists, not overwriting. Remove and re-run command to recreate." % confName)
    else:
        writeCellbrowserConf(datasetName, coordDescs, confName, addMarkers=markersExported, args=argDict)

def writeJson(data, outFname, ignoreKeys=None):
    """ https://stackoverflow.com/a/37795053/233871 """
    # Write JSON file
    tmpName = outFname+".tmp"
    if ignoreKeys:
        ignoredData = {}
        for key in ignoreKeys:
            ignoredData[key] = data
            del data[key]

    with io.open(tmpName, 'w', encoding='utf8') as outfile:
        #str_ = json.dumps(data, indent=2, sort_keys=True,separators=(',', ': '), ensure_ascii=False)
        if isPy3:
            str_ = json.dumps(data, indent=2, separators=(',', ': '), ensure_ascii=False)
            outfile.write(str_)
        else:
            str_ = json.dumps(data, indent=2, separators=(',', ': '), ensure_ascii=False, encoding="utf8")
            outfile.write(unicode(str_)) # pylint: disable=E0602

    if ignoreKeys:
        data.update(ignoredData)

    renameFile(tmpName, outFname)
    logging.info("Wrote %s" % outFname)

def writePyConf(idfInfo, descFname):
    " write python-style conf file "
    ofh = open(descFname, "w")
    for key, val in iterItems(idfInfo):
        ofh.write("%s = %s\n" % (key, repr(val)))
    ofh.close()
    logging.info("Wrote %s" % descFname)

def writeConfig(inConf, outConf, datasetDir):
    " write dataset summary info to json file. Also keep a copy of the input config. "
    # keep a copy of the original config in the output directory for debugging later
    confName = join(datasetDir, "cellbrowser.json.bak")
    writeJson(inConf, confName)
    logging.debug("Wrote backup config %s" % confName)

    outConfFname = join(datasetDir, "dataset.json")
    writeJson(outConf, outConfFname)
    logging.info("Wrote main config %s" % outConfFname)

def startHttpServer(outDir, port):
    " start an http server on localhost serving outDir on a given port "
    port = int(port)

    import RangeHTTPServer
    try:
        # py3
        import http.server as SimpleHTTPServer
        from http.server import HTTPServer
    except:
        # py2
        import SimpleHTTPServer
        from BaseHTTPServer import HTTPServer

    #server_address = ('localhost', port) # use this line to allow only access from localhost
    server_address = ('', port) # by default, we allow access from anywhere
    HandlerClass = RangeHTTPServer.RangeRequestHandler
    HandlerClass.protocol_version = "HTTP/1.0"
    httpd = HTTPServer(server_address, HandlerClass)

    sa = httpd.socket.getsockname()
    ipAddr = sa[0]
    if ipAddr=="0.0.0.0":
        ipAddr = "127.0.0.1"

    outDir = os.path.expanduser(outDir)
    os.chdir(outDir)
    print("Serving "+outDir+" on port %s" % str(port))
    print("Point your internet browser to http://"+ipAddr+":"+str(sa[1])+" (or the IP address of this server)")
    if os.path.exists("/dev/null"): # can't do this on windows & Co
        sys.stderr = open("/dev/null", "w") # don't show http status message on console
    httpd.serve_forever()

def cbBuild(confFnames, outDir, port=None):
    " stay compatible with old name "
    build(confFnames, outDir, port)

# make sure we don't parse a conf file twice
confCache = {}

def findParentConfigs(inFname, dataRoot, currentName):
    """ return info about parents. A tuple of cellbrowser.conf filenames,
    the list of just the parent names and the list of (name, shortLabel)
    Stops at dataRoot.
    """
    fnameList = []
    pathParts = []
    parentInfos = []

    inFname = abspath(inFname)
    path = dirname(inFname)
    logging.debug("Looking for parents of %s (path=%s, dataRoot=%s)" % (inFname, path, dataRoot))
    while path!="/" and path!=dataRoot:
        path = dirname(path)
        confFname = join(path, "cellbrowser.conf")
        #if not isfile(confFname):
            #break

        fnameList.append(confFname)
        logging.debug("Found parent config at %s" % confFname)
        if confFname not in confCache:
            if not isfile(confFname):
                errAbort("The file %(confFname)s does not exist. It is a parent description of %(inFname)s. "\
                        "Since you are using dataset hierarchies, every child dataset has parent directories, "\
                        "and they all require a cellbrowser.conf with at least a shortLabel." % locals())
            c = loadConfig(confFname, ignoreName=True)
            if path==dataRoot:
                c["name"] = ""
            confCache[confFname] = c
        else:
            c = confCache[confFname]

        #if path==dataRoot:
            #c["name"] = ""
        #else:
        baseName = c["name"].split("/")[-1]
        pathParts.append(c["name"])
        parentInfo = (c["name"], c["shortLabel"])
        parentInfos.append(parentInfo)
        logging.debug("parentInfos: %s" % parentInfos)

    # need to reverse now, as we went upwards
    pathParts = list(reversed(pathParts))

    # then append the currentName
    baseName = currentName.split("/")[-1]
    pathParts.append(baseName)

    pathParts = [x for x in pathParts if x!=""]
    fullPath = "/".join(pathParts)

    logging.debug("parent datasets of %s are: %s, full path: %s, parts %s" % (inFname, fnameList, fullPath, pathParts))
    return list(reversed(fnameList)), fullPath, list(reversed(parentInfos))

def rebuildCollections(dataRoot, webRoot, collList):
    " recreate the dataset.json files for a list of cellbrowser.conf files of collections "
    collList = list(collList)
    collList.sort(key = len, reverse=True) # sort by length, so the deepest levels are rebuilt first

    logging.debug("Need to rebuild these collections: %s" % collList)
    for collFname in collList:
        webCollDir = join(webRoot, relpath(dirname(collFname), dataRoot))
        relCollDir = relpath(collFname, dataRoot)
        collOutFname = join(webCollDir, "dataset.json")
        collInfo = loadConfig(collFname, ignoreName=True)

        if dirname(collFname)!=dataRoot:
            fullPath = findParentConfigs(collFname, dataRoot, collInfo["name"])[1]
        else:
            fullPath = ""
        collInfo["name"] = fullPath

        logging.debug("Rebuilding collection %s from %s and subdirs of %s" % (collOutFname, collFname, webCollDir))

        # the collections summary comes from the JSON files
        datasets = subdirDatasetJsonData(webCollDir)
        collSumm = summarizeDatasets(datasets)
        collInfo["datasets"] = collSumm

        parentFnames, fullPath, parentInfos = findParentConfigs(collFname, dataRoot, collInfo["name"])
        if len(parentInfos)!=0:
            collInfo["parents"] = parentInfos

        collInfo["md5"] = md5ForList([json.dumps(collInfo)])[:MD5LEN]

        writeDatasetDesc(dirname(collFname), collInfo, webCollDir, coordFiles=None)

        writeJson(collInfo, collOutFname)

def findRoot(inDir=None):
    """ return directory dataRoot defined in config file or CBDATAROOT
    environment variable.
    """
    
    if 'CBDATAROOT' in os.environ:
        dataRoot = os.environ['CBDATAROOT']
    else:
        dataRoot = getConfig("dataRoot")
    
    if dataRoot is None:
        logging.info("dataRoot is not set in ~/.cellbrowser.conf or via $CBDATAROOT. Dataset hierarchies are not supported.")
        return None

    dataRoot = abspath(expanduser(dataRoot).rstrip("/"))

    if inDir is not None and not abspath(inDir).startswith(dataRoot):
        logging.info("input directory %s is not located under dataRoot %s. Deactivating hierarchies." % (inDir, dataRoot))
        return None

    return dataRoot

def resolveOutDir(outDir):
    """ user can define mapping e.g. {"alpha" : "/usr/local/apache/htdocs-cells"} in ~/.cellbrowser.conf """
    confDirs = getConfig("outDirs")
    if confDirs:
        if outDir in confDirs:
            outDir = confDirs[outDir]
    return outDir

def build(confFnames, outDir, port=None, doDebug=False, devMode=False, redo=None):
    " build browser from config files confFnames into directory outDir and serve on port "
    outDir = resolveOutDir(outDir)

    if outDir=="" or outDir==None:
        outDir = defOutDir
    outDir = expanduser(outDir)

    if not isdir(outDir):
        logging.warn("The directory %s does not exist. Making a new directory now." % (outDir))

    setDebug(doDebug)
    if type(confFnames)==type(""):
        # it's very easy to forget that the input should be a list so we accept a single string instead
        logging.debug("got a string, converting to a list")
        confFnames = [confFnames]

    # at UCSC, we enforce some required dataset tags
    global reqTagsDataset
    reqTags = getConfig("reqTags")
    if reqTags:
        reqTagsDataset.extend(reqTags)

    datasets = []
    dataRoot = None
    todoConfigs = set() # list of collections we need to update once we're done
    for inConfFname in confFnames:
        # load cellbrowser.conf
        if isdir(inConfFname):
            inConfFname = join(inConfFname, "cellbrowser.conf")
        logging.debug("Processing %s" % inConfFname)

        inConf = loadConfig(inConfFname)
        inDir = dirname(abspath(inConfFname))

        # detect hierarchical mode and construct the output path
        dataRoot = findRoot(inConfFname)
        if dataRoot:
            if "name" in inConf:
                logging.debug("using dataset hierarchies: 'name' in %s is ignored" % inConfFname)
            logging.debug("Deriving dataset name from path")
            inConf["name"] = basename(dirname(abspath(inConfFname)))

            relPath = relpath(dirname(abspath(inConfFname)), dataRoot)
        else:
            relPath = inConf["name"]

        datasetDir = join(outDir, relPath)
        makeDir(datasetDir)

        dsName = inConf["name"]

        datasets.append(dsName)

        outConf = OrderedDict()
        outConf["fileVersions"] = dict()

        todoConfigs = set()

        if not "meta" in inConf:
            # convert the dataset itself only if we run in a directory where there is a dataset
            logging.info("There is no meta data in cellbrowser.conf, so just rebuilding the hierarchy")
            inPath = abspath(inConfFname)
            logging.debug("Adding %s" % inPath)
            todoConfigs.add(inPath)
        else:
            copyGenes(inConf, outConf, outDir)
            convertDataset(inDir, inConf, outConf, datasetDir, redo)

        # find all parent cellbrowser.conf-files
        if dataRoot is None:
            logging.info("dataRoot not set in ~/.cellbrowser.conf, no need to rebuild hierarchy")
            dataRoot = None
        else:
            if not "fileVersions" in outConf:
                outConf = loadConfig(inConfFname, ignoreName=True)
                outConf["fileVersions"] = {}
            parentFnames, fullPath, parentInfos = findParentConfigs(inConfFname, dataRoot, dsName)
            todoConfigs.update(parentFnames)
            outConf["parents"] = parentInfos
            if "name" in outConf:
                outConf["name"] = fullPath

        outConf["fileVersions"]["conf"] = getFileVersion(abspath(inConfFname))
        outConf["md5"] = calcMd5ForDataset(outConf)

        writeConfig(inConf, outConf, datasetDir)

    if dataRoot is not None and len(todoConfigs)!=0:
        rebuildCollections(dataRoot, outDir, todoConfigs)
    else:
        # rebuild the flat list, for legacy installs not using dataset hierarchies
        logging.info("Rebuilding flat list of datasets, without hierarchies")
        datasets = subdirDatasetJsonData(outDir)

        collInfo = {}
        collInfo["name"] = ""
        collInfo["shortLabel"] = "All Datasets"
        collInfo["abstract"] = """This is a local Cell Browser installation, without dataset hierarchies.
            Please select a dataset from the list on the left.<p>
            <p>
            See the documentation on <a target=_blank href="https://cellbrowser.readthedocs.io/collections.html">
            dataset hierarchies</a>.

        """
        summInfo = summarizeDatasets(datasets)
        collInfo["datasets"] = summInfo
        outFname = join(outDir, "dataset.json")
        writeJson(collInfo, outFname)

    cbUpgrade(outDir, doData=False)

    outIndexFname = join(outDir, "js", "cellBrowser.js")
    if not isfile(outIndexFname):
        logging.info("%s does not exist: running cbUpgrade now to make sure there are static js/css files" % outIndexFname)
        cbUpgrade(outDir, doData=False, doCode=True)

    if port:
        print("Interrupt this process, e.g. with Ctrl-C, to stop the webserver")
        startHttpServer(outDir, int(port))

pidFname = "cellbrowser.pid"

def savePid():
    " save PID to file "
    import tempfile
    tempDir = tempfile.gettempdir()
    tempName = join(tempDir, pidFname)
    tempFh = open(tempName, "w")
    pid = os.getpid()
    tempFh.write("%d" % pid)
    tempFh.close()
    return pid

def loadPid():
    " return previously saved PID and delete the pid file "
    import tempfile
    tempDir = tempfile.gettempdir()
    tempName = join(tempDir, pidFname)
    if not isfile(tempName):
        return None
    pid = int(open(tempName).read())
    os.remove(tempName)
    return pid

def serve(outDir, port):
    " forking from R/ipython/jupyter is not a good idea at all. Instead, we start a shell that runs Python. "
    if outDir is None:
        raise Exception("html outDir must be set if a port is set")

    port = int(port)

    stop()
    cmd = [sys.executable, __file__, "cbServe", "'"+outDir+"'", str(port)]
    cmdStr = " ".join(cmd) + "&"
    logging.debug("Running command through shell: '%s'" % cmdStr)
    ret = os.system(cmdStr)
    if ret!=0:
        print("ERROR: Could not run command '%s'" % cmdStr)

def serveDirect(outDir, port):
    """ run a webserver on localhost with a port, fork/detach as a daemon, and
    write PID into <tempdir>/cellbrowser.pid. NOT USED FOR NOW - Jupyther/ipython/Rstudio don't like this  """
    # mostly copied from
    # http://code.activestate.com/recipes/66012-fork-a-daemon-process-on-unix/
    # do the UNIX double-fork magic, see Stevens' "Advanced 
    # Programming in the UNIX Environment" for details (ISBN 0201563177)
    try:
        pid = os.fork()
        if pid > 0:
            # exit first parent
            #sys.exit(0)
            return
    except OSError as e:
        logging.error("fork #1 failed: %d (%s)" % (e.errno, e.strerror))
        sys.exit(1)

    # decouple from parent environment
    os.chdir("/")
    os.setsid()
    os.umask(0)

    # do second fork
    try:
        pid = os.fork()
        if pid > 0:
            # exit from second parent
            #logging.error( "Daemon PID %d" % pid )
            sys.exit(0)
    except OSError as e:
        logging.error("fork #2 failed: %d (%s)" % (e.errno, e.strerror) )
        sys.exit(1)

    # start the daemon main loop
    pid = savePid()
    logging.info("Starting webserver, process ID: %d" % pid)
    startHttpServer(outDir, port)

def stop():
    " kill the process with PID in <tempdir>/cellbrowser.pid "
    import signal
    pid = loadPid()
    if pid is None:
        logging.debug("No saved process ID found, nothing to kill")
        return

    try:
        os.kill(pid, signal.SIGTERM) #or signal.SIGKILL 
    except OSError as ex:
        print("Unable to kill cellbrowser process with PID %d" % pid)
        return

    print("Successfully killed cellbrowser process with PID %d" % pid)

def cbBuildCli():
    " command line interface for dataset converter, also copies the html/js/etc files "
    args, options = cbBuild_parseArgs()

    if len(args)!=0:
        errAbort("This program doesn't accept arguments. Did you forget to use the -i option?")

    confFnames = options.inConf
    if confFnames==None:
        confFnames = ["cellbrowser.conf"]

    if options.init:
        copyPkgFile("sampleConfig/cellbrowser.conf")
        copyPkgFile("sampleConfig/desc.conf")
        sys.exit(1)

    for fname in confFnames:
        if not isfile(fname):
            logging.error("File %s does not exist." % fname)
            cbBuild_parseArgs(showHelp=True)

    if options.outDir is None:
        logging.error("You have to specify at least the output directory via -o or set the env. variable CBOUT or set htmlDir in ~/.cellbrowser.conf.")
        cbBuild_parseArgs(showHelp=True)


    outDir = options.outDir
    #onlyMeta = options.onlyMeta
    port = options.port

    try:
        if options.recursive:
            confFnames = glob.glob("*/cellbrowser.conf")
            for cf in confFnames:
                logging.info("Recursive mode: processing %s" % cf)
                build(cf, outDir, redo=options.redo)
        else:
            build(confFnames, outDir, port, redo=options.redo)
    except:
        exc_info = sys.exc_info()
        logging.error("Unexpected error: %s" % str(exc_info))
        import traceback
        traceback.print_exception(*exc_info)
        sys.exit(1)

def importLoom(inFname, reqCoords=False):
    " load a loom file with anndata and if reqCoords is true, fix up the obsm attributes "
    import pandas as pd
    import anndata
    ad = anndata.read_loom(inFname)

    if not reqCoords:
        return ad

    coordKeyList = (["_tSNE1", "_tSNE2"], ["_X", "_Y"], ["UMAP1","UMAP2"], \
            ['Main_cluster_umap_1', 'Main_cluster_umap_2'])
    obsKeys = getObsKeys(ad)
    foundCoords = False
    for coordKeys in coordKeyList:
        if coordKeys[0] in obsKeys and coordKeys[1] in obsKeys:
            logging.debug("Found %s in anndata.obs, moving these fields into obsm" % repr(coordKeys))
            newObj = pd.concat([ad.obs[coordKeys[0]], ad.obs[coordKeys[1]]], axis=1)
            ad.obsm["tsne"] = newObj
            del ad.obs[coordKeys[0]]
            del ad.obs[coordKeys[1]]
            foundCoords = True
            break

    if not foundCoords:
        logging.warn("Did not find any keys like %s in anndata.obs, cannot import coordinates" % repr(coordKeyList))

    return ad

def readMatrixAnndata(matrixFname, samplesOnRows=False, genome="hg38", reqCoords=False):
    """ read an expression matrix and return an adata object. Supports .mtx.h5 and .tsv (not .tsv.gz)
    If reqCoords is True, will try to find and convert dim. reduc. coordinates in a file (loom).
    """
    sc = importScanpy()

    if matrixFname.endswith(".mtx.gz"):
        errAbort("For cellranger3-style .mtx files, please specify the directory, not the .mtx.gz file name")

    if matrixFname.endswith(".h5ad"):
        logging.info("File name ends with .h5ad: Loading %s using sc.read" % matrixFname)
        adata = sc.read_h5ad(matrixFname)

    elif matrixFname.endswith(".loom"):
        adata = importLoom(matrixFname, reqCoords=reqCoords)

    elif isMtx(matrixFname):
        import pandas as pd
        logging.info("Loading expression matrix: mtx format")
        adata = sc.read(matrixFname, cache=False).T

        _mtxFname, geneFname, barcodeFname = findMtxFiles(matrixFname)
        adata.var_names = pd.read_csv(geneFname, header=None, sep='\t')[1]
        adata.obs_names = pd.read_csv(barcodeFname, header=None, sep='\t')[0]

    elif isdir(matrixFname):
        logging.info("Loading expression matrix: cellranger3 mtx.gz format from %s" % matrixFname)
        adata = sc.read_10x_mtx(matrixFname)

    elif matrixFname.endswith(".h5"):
        import h5py
        ifh = h5py.File(matrixFname,'r')
        groups = list(ifh.keys())
        ifh.close()

        # "matrix" indicates a cellranger3 file which does not have a clear genome list
        if "matrix" not in groups and genome not in groups:
            errAbort("The file %s does not have expression info for the genome %s. Possible genomes are: %s. "
                     "Choose one of these and and specify it with the option -g" %
                     (matrixFname, genome, groups))

        logging.info("Loading expression matrix: 10X h5 format")
        adata = sc.read_10x_h5(matrixFname, genome=genome)

    else:
        logging.info("Loading expression matrix: Filename does not end with h5ad/mtx/loom, so trying sc.read for any other scanpy-supported format, like tab-separated, etc.")
        if matrixFname.endswith(".loom"):
            logging.info("This is a loom file: activating --samplesOnRows")
            samplesOnRows = True

        adata = sc.read(matrixFname, first_column_names=True)
        if not samplesOnRows:
            logging.info("Scanpy defaults to samples on lines, so transposing the expression matrix, use --samplesOnRows to change this")
            adata = adata.T

    return adata

def addMd5(d, fname, keyName="md5", isSmall=False, shortMd5=True):
    " add a key 'md5' to dict d with first MD5LEN letters of fname "
    logging.debug("Getting md5 of %s" % fname)
    md5 = md5ForFile(fname, isSmall=isSmall)[:MD5LEN]
    if shortMd5:
        md5 = md5[:MD5LEN]
    d[keyName] = md5

def calcMd5ForDataset(datasetDesc):
    " make a combined md5 for the dataset, based on the config file, meta, expression and the html or dataset descs "
    md5s = []
    if "fileVersions" in datasetDesc:
        fileVers = datasetDesc["fileVersions"]
        for key, fileInfo in iterItems(fileVers):
            md5s.append(fileInfo["md5"])

    if "descMd5s" in datasetDesc:
        descs = datasetDesc["descMd5s"]
        md5s.append (descs.get("summary", ""))
        md5s.append (descs.get("methods", ""))
        md5s.append (descs.get("downloads", ""))

    return md5ForList(md5s)[:MD5LEN]

def subdirDatasetJsonData(searchDir, skipDir=None):
    " find all dataset.json files under searchDir and return their contents as a list "
    logging.debug("Searching directory %s for datasets" % searchDir)
    datasets = []
    dsNames = defaultdict(list)
    for subDir in os.listdir(searchDir):
        subPath = join(searchDir, subDir)
        if subPath==skipDir:
            logging.debug("Skipping directory %s" % subPath)
            continue
        fname = join(subPath, "dataset.json")
        if not isfile(fname):
            continue
        logging.debug("Found %s" % fname)
        datasetDesc = readJson(fname, keepOrder=True)

        # we need at least a name, an md5 and a shortLabel
        if not "md5" in datasetDesc:
            datasetDesc["md5"] = calcMd5ForDataset(datasetDesc)

        if not "name" in datasetDesc:
            errAbort("The file dataset.json for the subdirectory %s is not valid. Please rebuild it, then "
                    "come back here and retry the cbBuild command" % subDir)

        dsName = datasetDesc["name"]
        if dsName in dsNames:
            errAbort("Duplicate name: %s appears in these directories: %s and %s" % \
                  (dsName, dsNames[dsName], subDir))
        dsNames[dsName].append(subDir)

        datasetDesc["baseUrl"] = subDir+"/"
        datasets.append(datasetDesc)

    datasets = list(sorted(datasets, key=lambda k: k.get('priority', 10)))
    logging.info("Found %d datasets in subdirectories of directory %s" % (len(datasets), searchDir))
    return datasets

def findDatasets(outDir):
    """ search all subdirs of outDir for dataset.json files and return their
    contents as a list of dataset description is a list with three members: A
    label, the base URL and a longer description that can contain html.
    The attribute "priority" can be used to enforce an order on the datasets
    """
    datasets = []
    dsNames = defaultdict(list)
    for subDir in os.listdir(outDir):
        if not isdir(join(outDir, subDir)):
            continue
        if subDir.endswith(".skip"):
            continue
        fname = join(outDir, subDir, "dataset.json")
        if not isfile(fname):
            continue

        datasetDesc = readJson(fname, keepOrder=True)

        if "isCollection" in datasetDesc:
            logging.debug("Dataset %s is a collection, so not parsing now" % datasetDesc["name"])
            continue

        # a few older datasets don't have MD5s, tolerate that for now
        if not "md5" in datasetDesc:
            datasetDesc["md5"] = calcMd5ForDataset(datasetDesc)
            #errAbort("dataset %s has no md5" % datasetDesc)
        if not "name" in datasetDesc: # every dataset has to have a name
            errAbort("Dataset %s must have a 'name' field." % datasetDesc)

        dsName = datasetDesc["name"]
        if dsName in dsNames:
            errAbort("Duplicate name: %s appears in these directories: %s and %s" % \
                  (dsName, dsNames[dsName], subDir))
        dsNames[dsName].append(subDir)

        #assert("shortLabel" in datasetDesc)
        if not "shortLabel" in datasetDesc:
            datasetDesc["shortLabel"] = datasetDesc["name"]

        datasetDesc["baseUrl"] = subDir+"/"
        datasets.append(datasetDesc)

    datasets = list(sorted(datasets, key=lambda k: k.get('priority', 0)))
    logging.info("Found %d datasets" % len(datasets))
    return datasets

def copyAllFiles(fromDir, subDir, toDir, ext=None):
    " copy all files in fromDir/subDir to toDir/subDir "
    outDir = join(toDir, subDir)
    makeDir(outDir)
    logging.debug("Copying all files from %s/%s to %s" % (fromDir, subDir, toDir))
    for filename in glob.glob(join(fromDir, subDir, '*')):
        if isdir(filename):
            continue
        if ext and not filename.endswith(ext):
            continue
        fullPath = filename
        dstPath = join(outDir, basename(filename))
        shutil.copyfile(fullPath, dstPath)

def copyAndReplace(inFname, outDir):
    " copy file, replacing $VERSION and $GENEFILES "
    try:
        from ._version import get_versions
        versionStr = get_versions()['version']
    except:
        versionStr = "versioneerPackageNotInstalled"

    data = open(inFname).read()
    data = data.replace("$VERSION$", versionStr)

    outFname = join(outDir, basename(inFname))
    with open(outFname, "w") as ofh:
        ofh.write(data)
    logging.debug("Wrote version string %s into file %s, source was %s" % (repr(versionStr), inFname, outFname))

def copyStatic(baseDir, outDir):
    " copy all js, css and img files to outDir "
    logging.info("Copying js, css and img files to %s" % outDir)
    imgDir = join(outDir, "img")

    copyAllFiles(baseDir, "ext/images", outDir)
    copyAllFiles(baseDir, "img", outDir)
    copyAllFiles(baseDir, "ext", outDir)
    copyAllFiles(baseDir, "js", outDir)
    copyAllFiles(baseDir, "css", outDir)
    copyAllFiles(baseDir, "genes", outDir, ext=".json.gz")

    copyAndReplace(join(baseDir, "js", "cellBrowser.js"), join(outDir, "js"))

def writeVersionedLink(ofh, mask, webDir, relFname, addVersion=True):
    " write sprintf-formatted mask to ofh, but add ?md5 to jsFname first. Goal is to force cache reload in browser. "
    # hack for jquery - avoid jquery button overriding any other button function
    if relFname.endswith("jquery-ui.min.js"):
        ofh.write("""<script>
  $.fn.bsButton = $.fn.button.noConflict();
  $.fn.bsTooltip = $.fn.tooltip.noConflict();
</script>
""")

    filePath = join(webDir, relFname)
    md5 = md5WithPython(filePath)
    if addVersion:
        verFname = relFname+"?"+md5[:MD5LEN]
    else:
        verFname = relFname
    outLine = mask % verFname
    ofh.write(outLine+"\n")

def writeGaScript(ofh, gaTag):
    " write Google analytics script to ofh "
    ofh.write("""<!-- Global site tag (gtag.js) - Google Analytics -->
<script async src="https://www.googletagmanager.com/gtag/js?id=%s"></script>
<script>
  window.dataLayer = window.dataLayer || [];
  function gtag(){dataLayer.push(arguments);}
  gtag('js', new Date());

  gtag('config', '%s');
</script>
<!-- END - Google Analytics -->

""" % (gaTag, gaTag))

def summarizeDatasets(datasets):
    """ keep only the most important fields of a list of datasets and return them as a list of dicts.
    Also create a new md5 from all the datasets. """
    #allMd5s = []
    dsList = []
    for ds in datasets:
        if ds.get("visibility")=="hide" or ds.get("hideDataset") in [True, "True", "true", 1, "1"]:
            logging.debug("Hiding dataset %s" % ds["name"])
            continue

        # these must always be present
        summDs = {
            "shortLabel" : ds["shortLabel"],
            "name" : ds["name"],
            "md5" : ds["md5"]
        }

        # these are copied if they are present
        #copyTags = ["body_parts"]
        #for t in copyTags:
            #if t in ds:
                #summDs[t] = ds[t]

        # these are copied and checked for the correct type
        for optListTag in ["tags", "hasFiles", "body_parts"]:
            if optListTag in ds:
                if (type(ds[optListTag])==type([])): # has to be a list
                    summDs[optListTag] = ds[optListTag]
                else:
                    logging.error("Dataset: %s" % ds["name"])
                    logging.error("Setting '%s' must be a list of values, not a number or string." % optListTag)

        # these are generated
        if "sampleCount" in ds:
            summDs["sampleCount"] = ds["sampleCount"]
        else:
            summDs["isCollection"] = True
            if not "datasets" in ds:
                errAbort("The dataset %s has a dataset.json file that looks invalid. Please rebuild that dataset. "
                        "Then go back to the current directory and retry the same command. " % ds["name"])
            children = ds["datasets"]

            collCount = 0
            dsCount = 0
            for child in children:
                if "datasets" in child or "isCollection" in child:
                    collCount += 1
                else:
                    dsCount +=1

            if dsCount!=0:
                summDs["datasetCount"] = dsCount
            if collCount!=0:
                summDs["collectionCount"] = collCount

        dsList.append(summDs)

    return dsList

def makeIndexHtml(baseDir, outDir, devMode=False):
    " make the index.html, copy over all .js and related files and add their md5s "
    newFname = join(outDir, "index.html")
    tmpFname = newFname+".tmp"
    ofh = open(tmpFname, "w")

    ofh.write("<!doctype html>\n")
    ofh.write('<html>\n')
    ofh.write('<head>\n')
    ofh.write('<meta charset="utf-8">\n')
    ofh.write('<meta http-equiv="Cache-Control" content="no-cache, no-store, must-revalidate" />')
    ofh.write('<meta http-equiv="Pragma" content="no-cache" />')
    ofh.write('<meta http-equiv="Expires" content="0" />')
    ofh.write('<title>UCSC Cell Browser</title>\n')

    cssFnames = ["ext/jquery-ui-1.12.1.css", "ext/spectrum-1.8.0.css", "ext/jquery.contextMenu.css",
        "ext/slick.grid.css", "ext/slick.examples.css",
        #"ext/jquery-ui-1.11.3.custom.css",
        "ext/jquery.tipsy.1.0.3.min.css", "ext/bootstrap.min.css",
        "ext/introjs.2.4.0.min.css", "ext/bootstrap-submenu.min.css",
        "ext/bootstrap-dropmenu.min.css", "ext/font-awesome.css",
        "ext/googleMaterialIcons.css", "ext/chosen.1.8.2.min.css",
        "ext/select2.4.0.4.min.css",
        "ext/selectize.bootstrap3.css",
        #"ext/selectize.0.12.4.min.css",
        "ext/OverlayScrollbars.min.css", # 1.6.2, from https://cdnjs.com/libraries/overlayscrollbars
        "css/cellBrowser.css"
        ]

    addVersion = not devMode

    for cssFname in cssFnames:
        writeVersionedLink(ofh, '<link rel="stylesheet" href="%s">', baseDir, cssFname, addVersion=addVersion)

    jsFnames = ["ext/FileSaver.1.1.20151003.min.js", "ext/jquery.3.1.1.min.js",
        "ext/palette.js", "ext/spectrum.min.js", "ext/jsurl2.js",
        "ext/chosen.jquery.min.js", "ext/mousetrap.min.js",
        "ext/jquery.contextMenu.js", "ext/jquery.ui.position.min.js",
        "ext/jquery.tipsy.min.js", "ext/intro.min.js", "ext/papaparse.min.js",
        "ext/bootstrap.min.js", "ext/bootstrap-submenu.js", "ext/pako_inflate.min.js",
        "ext/FastBitSet.js", "ext/hamster.js", "ext/split.js", "ext/normalizeWheel.js",
        "ext/tablesort.js", "ext/tablesort.number.min.js", "ext/Chart.bundle.min.js",
        "ext/chartjs-chart-box-and-violin-plot.js", "ext/jquery-ui.min.js",
        "ext/select2.min.js",
        "ext/selectize.js", # 0.12.16
        "ext/jquery.sparkline.min.js",
        "ext/jquery.overlayScrollbars.min.js", # 1.6.2 from https://cdnjs.com/libraries/overlayscrollbars
        "ext/jquery.event.drag-2.3.0.js", # for slickgrid 2.4.5
        "ext/lz-string.js",  # 1.4.4, https://raw.githubusercontent.com/pieroxy/lz-string/master/libs/lz-string.js
        "ext/slick.core.js",
        "ext/slick.cellrangedecorator.js", "ext/slick.cellrangeselector.js", "ext/slick.cellselectionmodel.js",
        "ext/slick.editors.js", "ext/slick.formatters.js", "ext/slick.grid.js",
        "ext/tiny-queue.js", "ext/science.v1.js", "ext/reorder.v1.js",  # commit d51dda9ad5cfb987b9e7f2d7bd81bb9bbea82dfe
        "ext/scaleColorPerceptual.js",  # https://github.com/politiken-journalism/scale-color-perceptual tag 1.1.2
        "js/cellBrowser.js", "js/cbData.js", "js/maxPlot.js", "js/maxHeat.js",
        ]

    # at UCSC, for grant reports, we need to get some idea how many people are using the cell browser
    ofh.write('<script async defer src="https://cells.ucsc.edu/js/cbTrackUsage.js"></script>\n')

    for jsFname in jsFnames:
        writeVersionedLink(ofh, '<script src="%s"></script>', baseDir, jsFname, addVersion=addVersion)

    if getConfig("gaTag") is not None:
        gaTag = getConfig("gaTag")
        writeGaScript(ofh, gaTag)

    md5 = md5WithPython(join(outDir, "dataset.json"))

    ofh.write('</head>\n')
    ofh.write('<body>\n')
    #ofh.write('<div id="tpWait">Please wait. Cell Browser is loading...</div>\n')
    ofh.write('</body>\n')
    ofh.write('<script>\n')
    ofh.write("var rootMd5 = '%s';\n" % md5[:MD5LEN])
    ofh.write('cellbrowser.main(rootMd5);\n')
    ofh.write('</script>\n');
    ofh.write('</html>\n')

    ofh.close()
    renameFile(tmpFname, newFname)

    #datasetLabels = [x["name"] for x in dsList]
    logging.info("Wrote %s (devMode: %s)" % (newFname, devMode))
#
#def removeHiddenDatasets(datasets):
#    """ visibility="hidden" removes datasets from the list, e.g. during paper review """
#    newDsList = []
#    for ds in datasets:
#        if ds.get("visibility")=="hide":
#            logging.debug("Dataset %s is set to hide, skipping" % ds["name"])
#            continue
#        newDsList.append(ds)
#    return newDsList

def cbMake(outDir, devMode=False):
    cbUpgrade(outDir, devMode=devMode)

#def makeDatasetListJsons(datasets, outDir):
#    " recusively write dataset.json files from datasets to outDir "
#    for dataset in datasets:
#        if "children" in dataset:
#            makeDatasetListJsons(dataset["children"], join(outDir, dataset["name"]))
#        outFname = join(outDir, "dataset.json")
#        writeJson(dataset, outFname, ignoreKeys=["children"])

def cbUpgrade(outDir, doData=True, doCode=False, devMode=False, port=None):
    """ Rebuild index.html in outDir.
    If doData is set: re-index all top-level datasets and recreate dataset.json
    If doCode is set: copy all js/css 
    If port is set to number: start the minimal webserver.
    """
    logging.debug("running cbUpgrade, doData=%s, doCode=%s, devMode=%s" % (doData, doCode, devMode))
    baseDir = dirname(__file__) # = directory of this script
    webDir = join(baseDir, "cbWeb")

    outDir = resolveOutDir(outDir)

    if doData:
        dataRoot = findRoot()
        if not dataRoot:
            logging.info("Not using dataset hierarchies: no need to rebuild dataset list")
        else:
            topConfig = join(dataRoot, "cellbrowser.conf")
            rebuildCollections(dataRoot, outDir, [topConfig])

    if doCode or devMode:
        copyStatic(webDir, outDir)

    makeIndexHtml(webDir, outDir, devMode=devMode)

    if port:
        print("Interrupt this process, e.g. with Ctrl-C, to stop the webserver")
        startHttpServer(outDir, int(port))

def cbUpgradeCli():
    " command line interface for copying over the html and js files and recreate index.html "
    args, options = cbUpgrade_parseArgs()
    outDir = options.outDir

    if outDir is None:
        errAbort("You have to specify at least the output directory or set the environment variable CBOUT.")
    if len(args)!=0:
        errAbort("This command does not accept arguments without options. Did you mean: -o <outDir> ? ")

    cbUpgrade(outDir, doCode=options.addCode, devMode=options.devMode, port=options.port)

def parseGeneLocs(db, geneType):
    """
    return dict with geneId -> list of bedRows
    bedRows have (chrom, start, end, geneId, score, strand)
    """
    if isfile(geneType):
        fname = geneType
    else:
        fname = getStaticFile(join("genes", db+"."+geneType+".bed.gz"))
    logging.info("Reading gene locations from %s" % fname)
    ret = defaultdict(list)
    for line in openFile(fname):
        row = line.rstrip("\r\n").split('\t')
        name = row[3].split(".")[0]
        row = row[:6]
        ret[name].append(row)
    return ret

def extractMatrix(inMatrixFname, hubMatrixFname):
    if isfile(hubMatrixFname):
        logging.info("Not extracting to %s, file already exists" % hubMatrixFname)
    else:
        logging.info("Extracting matrix to %s" % hubMatrixFname)
        cmd = "gunzip -c %s > %s" % (inMatrixFname, hubMatrixFname)
        runCommand(cmd)

def getSizesFname(genome):
    " return chrom.sizes filename for db "
    fname = getStaticFile(join("genomes", genome+".sizes"))
    assert(isfile(fname))
    return fname

def getAliasFname(genome):
    " return <db>.chromAlias.tsv filename for db "
    fname = getStaticFile(join("genomes", genome+".chromAlias.tsv"))
    assert(isfile(fname)) # try 'chromToUcsc --get <dbName>' or email us so we can add the file
    return fname

def pipeLog(msg):
    logging.info(msg)

# for iphython debug command line
def excepthook(type, value, traceback):
    from IPython import embed
    embed()

def checkLayouts(conf):
    """ it's very easy to get the layout names wrong: check them and handle the special value 'all' """
    if "doLayouts" not in conf:
        return ["tsne", "drl", "umap"]

    doLayouts = conf["doLayouts"]
    if doLayouts=="all":
        doLayouts = recommendedLayouts

    for l in doLayouts:
        if l not in coordLabels:
            errAbort("layout name %s is not valid. Valid layouts: %s" % (l, str(coordLabels)))

    return doLayouts

class Tee(object):
    " file like object that writes to stdout and also to a file "
    def __init__(self, fname):
        self.terminal = sys.stdout
        self.log = open(fname, "a")
        self.fname = fname

    def write(self, message):
        self.terminal.write(message)
        self.log.write(message)

    def flush(self):
        #this flush method is needed for python 3 compatibility.
        #this handles the flush command by doing nothing.
        #you might want to specify some extra behavior here.
        pass

def addMetaToAnnData(adata, fname):
    " parse .csv or .tsv and add the meta data as fields to adata.obs "
    logging.info("Adding meta data from %s to anndata object" % fname)
    import pandas as pd
    df1 = adata.obs

    sep = sepForFile(fname)
    df2 = pd.read_csv(fname, sep=sep, index_col=0)

    ids1 = set(df1.index)
    ids2 = set(df2.index)
    commonIds = ids1.intersection(ids2)
    logging.info("Meta data from %s has %d cell identifiers in common with anndata" % (fname, len(commonIds)))
    if len(commonIds)==0:
        l1 = list(sorted(ids1))
        l2 = list(sorted(ids2))
        errAbort("Values in first column in file %s does not seem to match the cell IDs from the expression matrix. Examples: expression matrix: %s, meta data: %s" % (fname, l1[:3], l2[:3]))

    try:
        df3 = df1.join(df2, how="inner")
        logging.info("%d meta data columns before setting in anndata object" % len(adata.obs.index))
        adata.obs = df3
        logging.debug("list of column names in merged meta data: %s"% ",".join(list(df3.columns)))
        logging.info("%d meta data columns before setting" % len(df3.index))
        logging.info("%d meta data columns after setting in anndata object" % len(adata.obs.index))

    except ValueError:
        logging.warn("Could not merge h5ad and meta data, skipping h5ad meta and using only provided meta. Most likly this happens when the field names in the h5ad and the meta file overlap")
        adata.obs = df2

    #if len(adata.obs)!=len(df):
        #errAbort("The number of cells in the expression matrix does not match the number of lines in '%s'" % fname)

    # re-order meta data to be in the same order as the matrix
    #df = df.reindex(adata.obs.index)

    #for colName in list(df.columns):
        #logging.debug("Adding column %s to adata.obs" % colName)
        #adata.obs[colName] = df[colName].astype("category")
    #adata.obs["Cluster"] = df["Cluster"].astype("category")
    #adata.obs["Cluster"] = pd.Categorical(df["Cluster"], ordered=True)
    return adata

def getObsKeys(adata):
    "get the keys of the obs object. Anndata broke compatibility, so try to accept two ways"
    try:
        obsKeys = adata.obsKeys.dtype.names # this used to work
    except:
        obsKeys = list(adata.obs.keys()) # this seems to work with newer versions
    return obsKeys

def getObsmKeys(adata):
    "get the keys of the obsm object. Has this changed in newer versions of anndata? "
    try:
        obsmKeys = adata.obsm.dtype.names # this used to work
    except:
        obsmKeys = list(adata.obsm.keys()) # this seems to work with newer versions
    return obsmKeys

def cbScanpy(matrixFname, inMeta, inCluster, confFname, figDir, logFname):
    """ run expr matrix through scanpy, output a cellbrowser.conf, a matrix and the meta data.
    Return an adata object. Optionally keeps a copy of the raw matrix in adata.raw """
    sc = importScanpy()

    import pandas as pd
    import numpy as np
    import warnings
    warnings.filterwarnings("ignore")

    conf = maybeLoadConfig(confFname)

    doLayouts = checkLayouts(conf)

    sc.settings.set_figure_params(dpi=200)
    sc.settings.file_format_figs = 'png'
    sc.settings.plot_suffix=''
    sc.settings.autosave=True
    sc.settings.autoshow=False
    sc.settings.figdir=figDir
    #sc.settings.logfile=logFname
    #sc.settings.logDir=join(outDir, "cbScanpy.log")

    sys.stdout = Tee(logFname) # we want our log messages and also scanpy messages into one file

    pipeLog("cbScanpy $Id$")
    pipeLog("Command: %s" % " ".join(sys.argv))
    pipeLog("Matrix input file: %s" % matrixFname)

    pipeLog("Restricting OPENBLAS to 4 threads")
    os.environ["OPENBLAS_NUM_THREADS"] = "4" # export OPENBLAS_NUM_THREADS=4 

    #printLog("Output directory: %s" % outDir)
    pipeLog("Start time: %s" % datetime.datetime.now())
    sc.logging.print_versions()

    start = timeit.default_timer()
    adata = readMatrixAnndata(matrixFname, samplesOnRows=options.samplesOnRows, genome=options.genome)

    # set default values
    conf["useRaw"] = conf.get("useRaw", True)
    conf["doExp"] = conf.get("doExp", False)
    conf["doTrimCells"] = conf.get("doTrimCells", True)
    conf["minGenes"] = conf.get("minGenes", 200)
    conf["doTrimGenes"] = conf.get("doTrimGenes", True)
    conf["minCells"] = conf.get("minCells", 3)
    conf["doFilterMito"] = conf.get("doFilterMito", True)
    conf["geneIdType"] = conf.get("geneIdType", "auto")
    conf["mitoMax"] = conf.get("mitoMax", 0.05)
    conf["doFilterGenes"] = conf.get("doFilterGenes", True)
    conf["filterMaxGenes"] = conf.get("filterMaxGenes", 15000)
    conf["filterMinGenes"] = conf.get("filterMinGenes", 10)
    conf["doNormalize"] = conf.get("doNormalize", True)
    conf["countsPerCell"] = conf.get("countsPerCell", 10000)
    conf["doLog"] = conf.get("doLog", True)
    conf["doTrimVarGenes"] = conf.get("doTrimVarGenes", True)
    conf["varMinMean"] = conf.get("varMinMean", 0.0125)
    conf["varMaxMean"] = conf.get("varMaxMean", 3)
    conf["varMinDisp"] = conf.get("varMinDisp", 0.5)
    conf["doRegress"] = conf.get("doRegress", True)
    conf["regressMax"] = conf.get("regressMax", 10)
    conf["pcCount"] = conf.get("pcCount", "auto")
    conf["doLayouts"] = doLayouts
    conf["doLouvain"] = conf.get("doLouvain", True)
    conf["louvainNeighbors"] = int(conf.get("louvainNeighbors", 6))
    conf["louvainRes"] = float(conf.get("louvainRes", 1.0))
    conf["doMarkers"] = conf.get("doMarkers", True)
    conf["markerCount"] = int(conf.get("markerCount", 20))
    conf["inMeta"] = conf.get("inMeta", inMeta)
    conf["inCluster"] = conf.get("inCluster", inCluster)

    if conf["inMeta"]:
        adata = addMetaToAnnData(adata, inMeta)

    sampleCount = len(adata.obs)

    bigDataset = False
    if sampleCount > 140000:
        bigDataset = True

    #useRaw = conf["useRaw"]
    #if useRaw and not bigDataset:
        #adata.raw = adata # this is doing much more than assigning, it calls implicitely a function that copies
        ## a few things around. See the anndata source code under basic.py
    #else:
        #bigDataset = True
        #logging.info("Big dataset: not keeping a .raw copy of the data to save memory during analysis")

    if conf["doExp"]:
        pipeLog("Undoing log2 of data, by running np.expm1 on the matrix")
        adata.X = np.expm1(adata.X)

    pipeLog("Data has %d samples/observations" % len(adata.obs))
    pipeLog("Data has %d genes/variables" % len(adata.var))

    if conf["doTrimCells"]:
        minGenes = conf["minGenes"]
        pipeLog("Basic filtering: keep only cells with min %d genes" % (minGenes))
        sc.pp.filter_cells(adata, min_genes=minGenes) # adds n_genes to adata

    if conf["doTrimGenes"]:
        minCells = conf["minCells"]
        pipeLog("Basic filtering: keep only gene with min %d cells" % (minCells))
        sc.pp.filter_genes(adata, min_cells=minCells) # adds n_counts to adata.obs?

    pipeLog("After filtering: Data has %d samples/observations and %d genes/variables" % (len(adata.obs), len(adata.var)))

    sampleCountPostFilter = len(adata.obs)

    if len(list(adata.obs_names))==0:
        errAbort("No cells left after filtering. Consider lowering the minGenes/minCells cutoffs in scanpy.conf")
    if len(list(adata.var_names))==0:
        errAbort("No genes left after filtering. Consider lowering the minGenes/minCells cutoffs in scanpy.conf")

    removedRatio = 1.0 - (float(sampleCountPostFilter) / float(sampleCount))
    if removedRatio > 0.5:
        logging.warn("!! The filtering removed more than 50% of cells - are you sure this is intentional? Consider lowering minGenes/minCells in scanpy.conf")
    if removedRatio > 0.9:
        errAbort("More than 90% of cells were filtered out, this is unlikely to make sense")

    if not "n_counts" in list(adata.obs.columns.values):
        logging.debug("Adding obs.n_counts")
        adata.obs['n_counts'] = np.sum(adata.X, axis=1)

    #### PARAMETERS FOR GATING CELLS (must be changed) #####

    if conf["doFilterMito"]:
        geneIdType = conf["geneIdType"]
        if geneIdType is None or geneIdType=="auto":
            logging.info("'geneIdType' is not specified in config file or set to 'auto'.")
            geneIds = list(adata.var_names)
            geneIdType = guessGeneIdType(geneIds)

        thrsh_mito=conf["mitoMax"]
        pipeLog("Remove cells with more than %f percent of mitochondrial genes" % thrsh_mito)

        pipeLog("Computing percentage of mitochondrial genes")
        mito_genes = [name for name in adata.var_names if name.startswith('MT.') or name.startswith('MT-')]
        if len(mito_genes)>50:
            errAbort("Strange expression matrix - more than 50 mitochondrial genes?")
        if len(mito_genes)==0:
            gencodeMitos = readMitos(geneIdType)
            mito_genes = [name for name in adata.var_names if name.split('.')[0] in gencodeMitos]


        if(len(mito_genes)==0): # no single mitochondrial gene in the expression matrix ?
            pipeLog("WARNING - No single mitochondrial gene was found in the expression matrix.")
            pipeLog("Apoptotic cells cannot be removed - please check your expression matrix")
            doMito = False
            conf["mitosFound"] = False
        else:
            doMito = True

            adata.obs['percent_mito'] = np.sum(adata[:, mito_genes].X, axis=1) / np.sum(adata.X, axis=1)

            obsFields = list(adata.obs.columns.values)
            if "n_genes" in obsFields: # n_counts is always there
                sc.pl.violin(adata, ['n_genes', 'n_counts', 'percent_mito'], jitter=0.4, multi_panel=True)

            adata = adata[adata.obs['percent_mito'] < thrsh_mito, :]

    if conf["doFilterGenes"]:
        up_thrsh_genes=conf["filterMaxGenes"]
        low_thrsh_genes=conf["filterMinGenes"]
        pipeLog("Remove cells with less than %d and more than %d genes" % (low_thrsh_genes, up_thrsh_genes))

        #Filtering out cells according to filter parameters
        pipeLog('Keeping only cells with < %d genes' % up_thrsh_genes)
        adata = adata[adata.obs['n_genes'] < up_thrsh_genes, :]
        pipeLog("After filtering: Data has %d samples/observations and %d genes/variables" % (len(adata.obs), len(adata.var)))

        pipeLog('Keeping only cells with > %d genes' % low_thrsh_genes)
        adata = adata[adata.obs['n_genes'] > low_thrsh_genes, :]
        pipeLog("After filtering: Data has %d samples/observations and %d genes/variables" % (len(adata.obs), len(adata.var)))

    if conf["doNormalize"]:
        countsPerCell = conf["countsPerCell"]
        pipeLog('Expression normalization, counts per cell = %d' % countsPerCell)
        sc.pp.normalize_per_cell(adata, counts_per_cell_after=countsPerCell)

    # change June 2019: move up log, use new trim function, make default True
    if conf["doLog"]:
        sc.pp.log1p(adata)
        pipeLog("Did log2'ing of data")

    if conf.get("doTrimVarGenes", True):
        if not conf["doLog"]:
            errAbort("you have set the option doLog=False but doTrimGenes is True. In >= Scanpy 1.4, this is not allowed anymore. If your dataset is already log2'ed, set doExp=True to reverse this and also doLog=True to re-apply it later, if you want to find variable genes.")

        minMean = conf["varMinMean"]
        maxMean = conf["varMaxMean"]
        minDisp = conf["varMinDisp"]
        pipeLog('Finding highly variable genes')
        try:
            sc.pp.highly_variable_genes(adata, min_mean=minMean, max_mean=maxMean, min_disp=minDisp)
            sc.pl.highly_variable_genes(adata)
        except:
            if conf.get("doExp")!=True:
                pipeLog("An error occurred when finding highly variable genes. This may be due to an input matrix file that is log'ed. Set doExp=True in the cbScanpy config file to undo the logging when the matrix is loaded and rerun the cbScanpy command")
            raise

        adata = adata[:, adata.var['highly_variable']]
        pipeLog("After high-var filtering: Data has %d samples/observations and %d genes/variables" % (len(adata.obs), len(adata.var)))

    #Regress out variables nUMI, percent_mito
    if conf["doRegress"]:
        if doMito:
            pipeLog('Regressing out percent_mito and number of UMIs')
            sc.pp.regress_out(adata, ['n_counts', 'percent_mito'])
        else:
            pipeLog('Regressing out number of UMIs')
            sc.pp.regress_out(adata, ['n_counts'])

        #Scaling after regression 
        maxValue = conf["regressMax"]
        pipeLog('Scaling data, max_value=%d' % maxValue)
        sc.pp.scale(adata, max_value=maxValue)

    pcCount = conf["pcCount"]

    if pcCount=="auto":
        firstPcCount = 100
    else:
        firstPcCount = pcCount

    pipeLog('Performing initial PCA, number of PCs: %d' % firstPcCount)
    sc.tl.pca(adata, n_comps=firstPcCount)
    #Multiply by -1 to compare with Seurat
    #adata.obsm['X_pca'] *= -1
    #Plot of pca variance ratio to see if formula matches visual determination of pc_nb to use
    sc.pl.pca_variance_ratio(adata, log=True)

    #Computing number of PCs to be used in clustering
    if pcCount == "auto":
        pipeLog("Estimating number of useful PCs based on Shekar et al, Cell 2016")
        pipeLog("PC weight cutoff used is (sqrt(# of Genes/# of cells) + 1)^2")
        pipeLog("See http://www.cell.com/cell/fulltext/S0092-8674(16)31007-8, STAR methods")
        pc_cutoff= (np.sqrt((adata.n_vars/adata.n_obs))+1)**2
        pc_nb=0
        for i in adata.uns['pca']['variance']:
            if i>pc_cutoff:
                pc_nb+=1
        pipeLog('%d PCs will be used for tSNE and clustering' % pc_nb)
    else:
        pc_nb = int(pcCount)
        pipeLog("Using %d PCs as configured in config" % pcCount)

    if "tsne" in doLayouts:
        pipeLog('Performing tSNE')
        sc.tl.tsne(adata, n_pcs=int(pc_nb), random_state=2, n_jobs=8)

    if not inCluster or "umap" in doLayouts or conf["doLouvain"]:
        neighbors = conf["louvainNeighbors"]
        res = conf["louvainRes"]
        pipeLog('Running knn, using %d PCs and %d neighbors' % (pc_nb, neighbors))
        sc.pp.neighbors(adata, n_pcs=int(pc_nb), n_neighbors=neighbors)

    if not inCluster or conf["doLouvain"]:
        pipeLog('Performing Louvain Clustering, resolution %f' % (res))
        sc.tl.louvain(adata, resolution=res)
        pipeLog("Found %d louvain clusters" % len(adata.obs['louvain'].unique()))

    clusterField = conf.get("inCluster")
    if clusterField is None:
        clusterField = "louvain"
    logging.info("Using cluster annotation from field: %s" % clusterField)

    if "tsne" in doLayouts:
        sc.pl.tsne(adata, color=clusterField)

    #Clustering. Default Resolution: 1
    #res = 1.0
    #pipeLog('Performing Louvain Clustering, resolution = %f' % res)
    #sc.pp.neighbors(adata, n_pcs=int(pc_nb))
    #sc.tl.louvain(adata, resolution=res)
    #sc.pl.tsne(adata, color='louvain')

    if "umap" in doLayouts:
        pipeLog("Performing UMAP")
        sc.tl.umap(adata)

    if "phate" in doLayouts:
        try:
            import phate
            hasPhate = True
        except:
            hasPhate = False

        if not hasPhate:
            pipeLog("Phate is not installed, cannot run PHATE, run 'pip install phate' to install it")
        else:
            pipeLog("Performing PHATE")
            sc.tl.phate(adata)
    obsmKeys = getObsmKeys(adata)

    if "pagaFa" in doLayouts:
        pipeLog("Performing PAGA+ForceAtlas2")
        sc.tl.paga(adata, groups='louvain')
        sc.pl.paga(adata, show=True, layout="fa")
        sc.tl.draw_graph(adata, init_pos='paga', layout="fa")
        if "X_draw_graph_fa" not in obsmKeys:
            logging.warn("After paga, 'X_draw_graph_fa' not found in adata object! Older scanpy version?")
        else:
            adata.obsm["X_pagaFa"] = adata.obsm["X_draw_graph_fa"]

    if "pagaFr" in doLayouts:
        pipeLog("Performing PAGA+Fruchterman Reingold")
        sc.tl.paga(adata, groups='louvain')
        sc.pl.paga(adata, show=True, layout="fr")
        sc.tl.draw_graph(adata, init_pos='paga', layout="fr")
        if "X_draw_graph_fr" not in obsmKeys:
            logging.warn("After paga, 'X_draw_graph_fr' not found in adata object! Older scanpy version?")
        else:
            adata.obsm["X_pagaFr"] = adata.obsm["X_draw_graph_fr"]

    otherLayouts = set(doLayouts).difference(set(["tsne", "phate", "umap", "pagaFa", "pagaFr"]))

    for layoutCode in otherLayouts:
        pipeLog("Performing Layout '%s' = %s" % (layoutCode, coordLabels[layoutCode]))
        sc.tl.draw_graph(adata, layout=layoutCode)

    # Finding Top Markers, sorted by z-score
    if conf["doMarkers"]:
        nGenes = conf["markerCount"]
        pipeLog('Finding top markers for each cluster')
        adata = runSafeRankGenesGroups(adata, clusterField, minCells=5)

        if bigDataset:
            pipeLog("Not doing rank_genes plot, big dataset")
        else:
            sc.pl.rank_genes_groups(adata, n_genes=nGenes)

    #Stop Timer
    stop= timeit.default_timer()
    pipeLog("Running time: %f" % (stop-start))

    sys.stdout = sys.stdout.terminal

    import scanpy
    conf["ScanpyVersion"] = scanpy.__version__
    return adata, conf

def mustBePython3():
    if not isPy3:
        print("Unsupported Python version.")
        print("The cellbrowser works on almost any Python version, but Scanpy requires Python3.")
        print("This script has been installed and is running under this Python: %s" % sys.executable)
        print("Most likely it has not been installed with a Python3-pip.")
        print("You will have to install cellbrowser again using a pip command that is")
        print("using Python3 where Scanpy can be installed.")
        print("")
        print("To remove confusion below, it is easier to first remove the current cellbrowser package:")
        print("    pip uninstall cellbrowser")
        print("")
        print("Then use a Python3-pip to re-install the cellbrowser package.")
        print("On mixed Python2/3 systems, the command is sometimes called 'pip3' (see: 'apt-get install python3-pip').")
        print("In conda environments, you can create a Python3 environment and activate it with:")
        print("    conda create -n py36 python=3.6 anaconda && source activate py36")
        print("If using virtualenvs, you can do something like this:")
        print("    virtualenv -p /usr/bin/python3 ~/py3env")
        print("    source ~/py3env/bin/activate")
        print("On OSX and brew, install python3 and adapt the PATH:")
        print("    brew install python3 && export PATH=/usr/local/opt/python/libexec/bin:$PATH")
        print("After this, check that your default python is python3 and pip is using python3 with:")
        print("    python --version")
        print("    pip --version")
        print("")
        print("Then install cellbrowser using the new pip:")
        print("    pip install cellbrowser")
        print("Depending on your OS and setup you may have to remove the old version first and reinstall:")
        print("    pip2 uninstall cellbrowser")
        print("    pip3 install cellbrowser --force-reinstall --upgrade")
        print("and re-run this command")
        print("")
        print("As usual, if you're not root and not on conda/virtualenv, you may need to add --user for pip")
        print("Once this is all done, install scanpy.")
        sys.exit(1)

def generateDataDesc(datasetName, outDir, algParams=None, other=None):
    " write a desc.conf to outDir "
    outFname = join(outDir, "desc.conf")

    if isfile(outFname):
        logging.info("Not writing %s, already exists" % outFname)
        return

    inFname = findPkgFile("sampleConfig/desc.conf")

    sampleData = open(inFname).read()
    ofh = open(outFname, "wt")
    ofh.write(sampleData)

    # always overwrite the parameters
    if algParams:
        ofh.write("algParams = %s\n" % repr(dict(algParams)))

    if other:
        for key, val in other.items():
            ofh.write("%s = %s\n" % (key, repr(val)))

    ofh.close()

def copyTsvMatrix(matrixFname, outMatrixFname):
    " copy one file to another, but only if both look like valid input formats for cbBuild "
    if isMtx(matrixFname) or ".h5" in matrixFname:
        logging.error("Cannot copy %s to %s, as not a text-based file like tsv or csv. You will need to do the conversion yourself manually or with cbTool.")
        return

    if not isfile(outMatrixFname):
        logging.info("File doesn't exist, copying %s to %s" % (matrixFname, outMatrixFname))
        shutil.copyfile(matrixFname, outMatrixFname)
    elif getsize(matrixFname)!=getsize(outMatrixFname):
        logging.info("File size difference, copying %s to %s" % (matrixFname, outMatrixFname))
        shutil.copyfile(matrixFname, outMatrixFname)
    else:
        logging.info("identical and same size, not copying %s to %s" % (matrixFname, outMatrixFname))

def generateQuickGenes(outDir):
    " make a quickGenes.tsv in outDir from markers.tsv "
    outFname = join(outDir, "quickGenes.tsv")
    markerFname = join(outDir, "markers.tsv")
    logging.info("Generating %s from %s" % (outFname, markerFname))

    clusters = parseMarkerTable(markerFname, None)[0]

    genesPerCluster = int(round(18 / len(clusters))) # guess a reasonable number of genes per cluster, ~ 18 genes in total
    maxGenes = None
    if genesPerCluster == 0:
        genesPerCluster = 1
        maxGenes = 30

    quickGenes = defaultdict(list)
    for clusterName, rows in iterItems(clusters):
        for row in rows[:genesPerCluster]:
            sym = row[1]
            quickGenes[sym].append(clusterName)
            if maxGenes is not None and len(quickGenes) > maxGenes:
                logging.info("Stopping at 30 genes to keep size of quickGenes file reasonable")
                break

    ofh = open(outFname, "w")
    for sym, clusterNames in iterItems(quickGenes):
        ofh.write("%s\t%s\n" % (sym, ", ".join(clusterNames)))
    ofh.close()

def checkDsName(datasetName):
    " make sure that datasetName contains only ASCII chars and - or _, errAbort if not "
    msg = "The dataset name '%s' is not a valid name . " \
        "Valid names can only contain letters, numbers and dashes. " \
        "If this dataset was imported from a h5ad or a Seurat object, which can provide dataset names, " \
        "you can use the option -n of the command line tools to override the name. " % datasetName

    if datasetName.startswith("-"):
        errAbort(msg+"Dataset name cannot start with a dash. (forgot to supply an argument for -n?)")
    if "/" in datasetName:
        errAbort(msg+"Dataset name cannot contain slashes, these are reserved for collections")
    match = re.match("^[a-z0-9A-Z-_]*$", datasetName)
    if match is None:
        errAbort(msg+"Dataset name can only contain lower or uppercase letters or dash or underscore")

def importScanpy():
    try:
        logging.info("Loading Scanpy libraries")
        import scanpy as sc
    except:
        print("Cannot run 'import scanpy' in python. ")
        print("The Python package 'scanpy' or one of its dependencies is not installed ")
        print("in the default Python interpreter on this machine,  '%s'" % sys.executable)
        print("Please install it following the instructions at https://scanpy.readthedocs.io/en/latest/installation.html")
        print("The scanpy authors recommend the miniconda-based installation with these commands")
        print("$ conda install seaborn scikit-learn statsmodels numba pytables")
        print("$ conda install -c conda-forge python-igraph leiden")
        print("Then re-run this command.")
        sys.exit(1)
    return sc

def getMatrixFormat(options):
    " return matrix format, either from options object or from config file "
    matrixFormat = options.matrixFormat
    # command line has priority
    if matrixFormat is None:
        matrixFormat = getConfig("matrixFormat", matrixFormat)
    return matrixFormat

def cbScanpyCli():
    " command line interface for cbScanpy "
    mustBePython3()

    global options
    args, options = cbScanpy_parseArgs()

    if options.init:
        copyPkgFile("sampleConfig/scanpy.conf")
        sys.exit(0)

    importScanpy()

    matrixFname = options.exprMatrix
    metaFname = options.meta
    outDir = options.outDir
    confFname = options.confFname
    inCluster = options.inCluster
    copyMatrix = options.copyMatrix
    skipMatrix = options.skipMatrix
    skipMarkers = options.skipMarkers
    datasetName=options.name

    if datasetName is None:
        datasetName = basename(dirname(abspath(outDir)))
        logging.info("no dataset name provided, using '%s' as dataset name" % datasetName)

    matrixFormat = getMatrixFormat(options)

    checkDsName(datasetName)

    if copyMatrix and not matrixFname.endswith(".gz"):
        errAbort("If you use the --copyMatrix option, the input matrix must be gzipped. Please run 'gzip %s' and then re-run cbScanpy" % matrixFname)
    if copyMatrix and matrixFname.endswith(".csv.gz"):
        errAbort("If you use the --copyMatrix option, the input matrix cannot be a .csv.gz file. Please convert to .tsv.gz")

    makeDir(outDir)

    figDir = join(outDir, "figs")
    adFname = join(outDir, "anndata.h5ad")
    matrixOutFname = join(outDir, "exprMatrix.tsv.gz")

    logFname = join(outDir, "cbScanpy.log")
    if isfile(logFname):
        os.remove(logFname)

    adata, params = cbScanpy(matrixFname, metaFname, inCluster, confFname, figDir, logFname)

    logging.info("Writing final result as an anndata object to %s" % adFname)
    adata.write(adFname)

    scanpyToCellbrowser(adata, outDir, datasetName=datasetName, skipMarkers=skipMarkers,
            clusterField=inCluster, skipMatrix=(copyMatrix or skipMatrix), matrixFormat=matrixFormat,
            useRaw=True)

    if copyMatrix:
        outMatrixFname = join(outDir, "exprMatrix.tsv.gz")
        copyTsvMatrix(matrixFname, outMatrixFname)

    generateDataDesc(datasetName, outDir, params)

def readGenesBarcodes(geneFname, barcodeFname):
    " return two lists "
    genes = []
    sep = sepForFile(geneFname)
    for l in openFile(geneFname):
        row = l.rstrip("\r\n").split(sep) # field 3 is "Gene Expression" in cr3
        if len(row)>1:
            geneId, sym = row[:2]
            genes.append(geneId+"|"+sym)
        else:
            geneId = row[0]
            genes.append(geneId)

    barcodes = [l.strip() for l in openFile(barcodeFname) if l!="\n"]
    return genes, barcodes

def open10xMtxForRows(mtxFname, geneFname, barcodeFname):
    """ open the three files required for 10x matrices and return mat, genes, barcodes
    also convert the csc matrix to a csr matrix so row access is fast.
    """
    import scipy.io

    genes, barcodes = readGenesBarcodes(geneFname, barcodeFname)
    logging.info("Loading expression matrix from %s..." % mtxFname)
    mat = scipy.io.mmread(mtxFname)

    logging.info("Dimensions of matrix: %d , %d" % mat.shape)
    #geneCount, cellCount = mat.shape

    if mat.shape[0]==len(genes)-1:
        genes = genes[1:]
        logging.info("The genes file seems to have a GEO-like header, removed the first gene, genecount is now %d" % len(genes))

    if mat.shape[1]==len(barcodes)-1:
        barcodes = barcodes[1:]
        logging.info("The barcodes file seems to have a GEO-like header, removed the first barcode, count is now %d" % len(barcodes))

    if mat.shape[0]==len(barcodes):
        logging.info("Matrix looks like it's in transposed format (genes on columns), so transposing matrix now")
        mat = mat.transpose()
        logging.info("New dimensions of matrix: %d , %d" % mat.shape)

    logging.info("Converting matrix to row-based layout...")
    mat = mat.tocsr()

    #print(mat.shape[0])
    #print(len(genes))
    assert(mat.shape[0]==len(genes)) # matrix gene count has to match gene tsv file line count. Does the genes file have a strange header?
    assert(mat.shape[1]==len(barcodes)) # matrix cell count has to match barcodes tsv file line count. Does the barcodes file have a strange header line?

    return mat, genes, barcodes

def mtxToTsvGz(mtxFname, geneFname, barcodeFname, outFname, translateIds=False):
    " convert mtx to tab-sep without scanpy. gzip if needed "
    import numpy as np
    logging.info("Reading matrix from %s, %s and %s" % (mtxFname, geneFname, barcodeFname))

    genes, barcodes = readGenesBarcodes(geneFname, barcodeFname)

    if translateIds:
        geneToSym = readGeneSymbols(None, genes)
        genes = [geneToSym[geneId] for geneId in genes]

    logging.info("Read %d genes and %d barcodes" % (len(genes), len(barcodes)))

    mat, genes, barcodes = open10xMtxForRows(mtxFname, geneFname, barcodeFname)

    tmpFname = outFname+".tmp"
    # could not find a cross-python way to open ofh for np.savetxt
    # see https://github.com/maximilianh/cellBrowser/issues/73 and numpy ticket referenced therein
    logging.info("Writing %s" % tmpFname)
    if isPy3:
        ofh = open(tmpFname, "w")
    else:
        ofh = open(tmpFname, "wb")

    ofh.write("gene\t")
    ofh.write("\t".join(barcodes))
    ofh.write("\n")

    for i in range(0, len(genes)):
        if i%1000==0:
            logging.info("%d genes written..." % i)
        ofh.write(genes[i])
        ofh.write("\t")
        arr = mat[i].toarray()
        fmt = "%d"
        if arr.dtype==np.int64:
            np.savetxt(ofh, arr, "%d", "\t", "\n")
        else:
            np.savetxt(ofh, arr, "%g", "\t", "\n")
    ofh.close()

    moveOrGzip(tmpFname, outFname)

    logging.info("Created %s" % outFname)

def getAllFields(ifhs, sep):
    " give a list of file handles, get all non-gene headers and return as a list of names "
    fieldToFname = {}
    allFields = []
    colCounts = []
    for ifh in ifhs:
        fields = ifh.readline().rstrip('\r\n').split(sep)
        fields = [f.strip('"') for f in fields] # R sometimes adds quotes
        colCounts.append(len(fields))
        #assert(fields[0]=="#gene")
        for i, field in enumerate(fields):
            # make sure we have no field name overlaps
            if field in fieldToFname and i!=0:
                raise Exception("field %s seen twice, in %s and %s" % (field, ifh.name, fieldToFname[field]))
            fieldToFname[field] = ifh.name

            # only use first field name from first file
            if i==0:
                if len(allFields)==0:
                    allFields.append(field)
            else:
                allFields.append(field)

    return allFields, colCounts

def generateDownloads(datasetName, outDir):
    htmlFname = join(outDir, "downloads.html")
    if isfile(htmlFname):
        logging.info("%s exists, not overwriting" % htmlFname)
        return

    ofh = open(htmlFname, "w")
    ofh.write("<b>Expression matrix:</b> <a href='%s/exprMatrix.tsv.gz'>exprMatrix.tsv.gz</a><p>\n" % datasetName)

    cFname = join(outDir, "cellbrowser.conf")
    conf = None
    if isfile(cFname):
        conf = loadConfig(cFname)
        if "unit" in conf:
            ofh.write("Unit of expression matrix: %s<p>\n" % conf.get("unit", "unknown"))
    ofh.write("<b>Cell meta annotations:</b> <a href='%s/meta.tsv'>meta.tsv</a><p>" % datasetName)

    markerFname = join(outDir, "markers.csv")
    if not isfile(markerFname):
        markerFname = join(outDir, "markers.tsv")

    if isfile(markerFname):
        baseName = basename(markerFname)
        ofh.write("<b>Cluster Marker Genes:</b> <a href='%s/%s'>%s</a><p>\n" % (datasetName, baseName, baseName))

    if conf:
        coordDescs = conf["coords"]
        for coordDesc in coordDescs:
            coordLabel = coordDesc["shortLabel"]
            cleanName = sanitizeName(coordLabel.replace(" ", "_"))
            coordFname = cleanName+".coords.tsv.gz"
            ofh.write("<b>%s coordinates:</b> <a href='%s/%s'>%s</a><br>\n" % (coordLabel, datasetName, coordFname, coordFname))

    rdsFname = join(datasetName, "seurat.rds")
    if isfile(rdsFname):
        ofh.write("<b>Seurat R data file:</b> <a href='%s'>seurat.rds</a><p>\n" % rdsFname)

    scriptFname = join(datasetName, "runSeurat.R")
    if isfile(scriptFname):
        ofh.write("<b>Seurat R analysis script:</b> <a href='%s'>runSeurat.R</a><p>\n" % scriptFname)

    logFname = join(datasetName, "analysisLog.txt")
    if isfile(logFname):
        ofh.write("<b>Analysis Log File:</b> <a href='%s'>analysisLog.txt</a><p>\n" % logFname)

    h5adFname = join(datasetName, "anndata.h5ad")
    if isfile(h5adFname):
        ofh.write("<b>Scanpy Anndata HDF5 file:</b> <a href='%s'>anndata.h5ad</a><p>\n" % h5adFname)

    ofh.close()
    logging.info("Wrote %s" % ofh.name)

def generateHtmls(datasetName, outDir, desc=None):
    " generate desc.conf in outDir, if it doesn't exist "
    generateDataDesc(datasetName, outDir, {}, other=desc)

if __name__=="__main__":
    args, options = main_parseArgs()

    cmd = args[0]
    if cmd=="cbServe":
        outDir, port = args[1:3]
        savePid()
        startHttpServer(outDir, int(port))
    else:
        errAbort("Unknown command %s" % cmd)<|MERGE_RESOLUTION|>--- conflicted
+++ resolved
@@ -1931,20 +1931,18 @@
             arrType = "L"
         else:
             assert(False) # internal error
-<<<<<<< HEAD
 
         # if an old numpy version is loaded isNumpy is false, but the type may still be a numpy array -> force to a list
         if str(type(exprArr))=="<type 'numpy.ndarray'>":
             exprArr = exprArr.tolist()[0]
         exprStr = array.array(arrType, exprArr).tostring()
-=======
-        
+
+        # Python 3.9 removed tostring()
         if sys.version_info >= (3, 2):
             exprStr = array.array(arrType, exprArr).tobytes()
         else:
             exprStr = array.array(arrType, exprArr).tostring()
-        
->>>>>>> 4970836d
+
         minVal = min(exprArr)
 
     if isPy3:
