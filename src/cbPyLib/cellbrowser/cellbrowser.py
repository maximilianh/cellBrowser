--- conflicted
+++ resolved
@@ -1923,18 +1923,12 @@
             arrType = "L"
         else:
             assert(False) # internal error
-<<<<<<< HEAD
         
         if sys.version_info >= (3, 2):
             exprStr = array.array(arrType, exprArr).tobytes()
         else:
             exprStr = array.array(arrType, exprArr).tostring()
-=======
-
-        if ('numpy' in sys.modules and isinstance(exprArr, np.ndarray)): # old numpy is loaded isNumpy is false but still an ndarray
-            exprArr = exprArr.tolist()[0]
-        exprStr = array.array(arrType, exprArr).tostring()
->>>>>>> 69c09741
+        
         minVal = min(exprArr)
 
     if isPy3:
