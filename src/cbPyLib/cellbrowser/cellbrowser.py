--- conflicted
+++ resolved
@@ -4193,11 +4193,7 @@
     if ~scipy.sparse.issparse(mat):
         mat = scipy.sparse.csr_matrix(mat)
 
-<<<<<<< HEAD
     logging.info("Writing matrix to %s, type=%s" % (mtxfile, dataType)) # scanpy has the samples on the rows
-=======
-    logging.info("Writing matrix to %s, type=%s" % (mtxfile, dataType)) # necessary, as scanpy has the samples on the rows
->>>>>>> e57008a4
     scipy.io.mmwrite(mtxfile, mat, precision=7)
 
     logging.info("Compressing matrix to %s.gz" % mtxfile) # necessary, as scanpy has the samples on the rows
