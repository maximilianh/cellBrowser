// A viewer for (x,y) scatter plots of small circles
// shows associated meta data (usually key->val attributes, one mapping per circle)
// and expression data (string -> float, one mapping per circle)

/* jshint -W097 */
"use strict";

var cellbrowser = function() {
    var db = null; // the cbData object from cbData.js. Loads coords,
                   // annotations and gene expression vectors

    var gDatasetList = null; // array of dataset descriptions (objects)

    var gVersion = "0.3";
    var gCurrentCoordName = null; // currently shown coordinates

    // object with all information needed to map to the legend colors
    var gLegend = null;
    // all info about the current legend. gLegend.rows is:
    // [ colorHexStr, defaultColorHexStr, label, count, internalKey, uniqueKey ]
    // internalKey can be int or str, depending on current coloring mode.
    // E.g. in meta coloring, it's the metadata string value.
    // When doing expression coloring, it's the expression bin index.
    // uniqueKey is used to save manually defined colors to localStorage

    var renderer = null;
    var renderer2 = null; // for split screen mode
    var gWinInfo = null; // .width and .height of the PIXI canvas

    // last 10 genes
    var gRecentGenes = [];

    // -- CONSTANTS
    var gTitle = "UCSC Cell Browser";
    const COL_PREFIX = "col_";

    // depending on the type of data, single cell or bulk RNA-seq, we call a circle a
    // "sample" or a "cell". This will adapt help menus, menus, etc.
    var gSampleDesc = "cell";

    // width of left meta bar in pixels
    var metaBarWidth = 200;
    // margin between left meta bar and drawing canvas
    var metaBarMargin = 0;
    // width of legend, pixels
    var legendBarWidth = 200;
    var legendBarMargin = 0;
    // width of the metaBar tooltip (histogram)
    var metaTipWidth = 400;
    // height of pull-down menu bar at the top, in pixels
    var menuBarHeight = null; // defined at runtime by div.height
    // height of the toolbar, in pixels
    var toolBarHeight = 28;
    // position of first combobox in toolbar from left, in pixels
    var toolBarComboLeft = metaBarWidth;
    var toolBarComboTop   = 2;
    var datasetComboWidth = 200;
    var layoutComboWidth = 150;
    // width of a single gene cell in the meta gene bar tables
    var gGeneCellWidth = 66;

    // height of bottom gene bar
    var geneBarHeight = 100;
    var geneBarMargin = 5;
    // color for missing value when coloring by expression value
    //var cNullColor = "CCCCCC";
    //const cNullColor = "DDDDDD";
    const cNullColor = "87CEFA";

    const cDefGradPalette = "tol-sq";  // default legend gradient palette for numeric ranges
    const cDefQualPalette  = "rainbow"; // default legend palette for categorical values

    const exprBinCount = 10; //number of expression bins for genes

    var HIDELABELSNAME = "Hide labels";
    var SHOWLABELSNAME = "Show labels";
    var METABOXTITLE   = "Cell Annotations";

    // maximum number of distinct values that one can color on
    const MAXCOLORCOUNT = 200;

    // histograms show only the top X values and summarize the rest into "other"
    var HISTOCOUNT = 12;
    // the sparkline is a bit shorter
    var SPARKHISTOCOUNT = 12;

    // links to various external databases
    var dbLinks = {
        "HPO" : "http://compbio.charite.de/hpoweb/showterm?gene=", // entrez ID
        "OMIM" : "https://omim.org/entry/", // OMIM ID
        "COSMIC" : "http://cancer.sanger.ac.uk/cosmic/gene/analysis?ln=", // gene symbol
        "SFARI" : "https://gene.sfari.org/database/human-gene/", // gene symbol
        "BrainSpLMD" : "http://www.brainspan.org/lcm/search?exact_match=true&search_type=gene&search_term=", // entrez
        "BrainSpMouseDev" : "http://developingmouse.brain-map.org/gene/show/", // internal Brainspan ID
        "Eurexp" : "http://www.eurexpress.org/ee/databases/assay.jsp?assayID=", // internal ID
        "LMD" : "http://www.brainspan.org/lcm/search?exact_match=true&search_type=gene&search_term=" // entrez
    }

    var DEBUG = true;

    function _dump(o) {
    /* for debugging */
        console.log(JSON.stringify(o));
    }

    function debug(msg, args) {
        if (DEBUG) {
            console.log(formatString(msg, args));
        }
    }

    function warn(msg) {
        alert(msg);
    }

    function cloneObj(d) {
    /* returns a copy of an object, wasteful */
        // see http://stackoverflow.com/questions/122102/what-is-the-most-efficient-way-to-deep-clone-an-object-in-javascript
        return JSON.parse(JSON.stringify(d));
    }

    function cloneArray(a) {
    /* returns a copy of an array */
        return a.slice();
    }

    function keys(o) {
    /* return all keys of object as an array */
        var allKeys = [];
        for(var k in o) allKeys.push(k);
        return allKeys;
    }

    function capitalize(s) {
        return s[0].toUpperCase() + s.slice(1);
    }

    function findMetaInfo(findName) {
    /* return meta info field with name, add 'metaIndex' attribute  */
        var metaFieldInfo = db.conf.metaFields;
        for (var i = 0; i < metaFieldInfo.length; i++) {
            var metaInfo = metaFieldInfo[i];
            if (metaInfo.name===findName) {
                metaInfo.index = i;
                return metaInfo;
            }
        }
        return null;
    }

    function findMetaValIndex(fieldIdx, value) {
        /* return the index of the value of an enum meta field */
        var valCounts = db.conf.metaFields[fieldIdx].valCounts;
        for (var valIdx = 0; valIdx < valCounts.length; valIdx++) {
            if (valCounts[valIdx][0]===value)
                return valIdx;
        }
    }

    function cartSave(key, value, defaultValue) {
    /* save a value in both localStorage and the URL. If the value is defaultValue or null, remove it */
        if (value===defaultValue || value===null) {
            localStorage.removeItem(key);
            delState(key);
        }
        else {
            localStorage.setItem(key, value);
            addStateVar(key, value);
        }
    }

    function cartGet(key, defaultValue) {
    /* get a value from localStorage or the current URL or return the default if not defined in either place.
     * The URL overrides localStorage. */
        var val = localStorage.getItem(key);
        if (val===null && defaultValue!==undefined)
            val = defaultValue;
        val = getVar(key, val);
        return val
    }

    function formatString (str) {
    /* Stackoverflow code https://stackoverflow.com/a/18234317/233871 */
    /* "a{0}bcd{1}ef".formatUnicorn("foo", "bar"); // yields "aFOObcdBARef" */
        if (arguments.length) {
            var t = typeof arguments[0];
            var key;
            var args = ("string" === t || "number" === t) ?
                Array.prototype.slice.call(arguments)
                : arguments[0];

            for (key in args) {
                str = str.replace(new RegExp("\\{" + key + "\\}", "gi"), args[key]);
            }
        }
        return str;
    }

    function copyToClipboard(element) {
    /* https://stackoverflow.com/questions/22581345/click-button-copy-to-clipboard-using-jquery */
        var $temp = $("<input>");
        $("body").append($temp);
        $temp.val($(element).text()).select();
        document.execCommand("copy");
        $temp.remove();
    }

    function iWantHue(n) {
        /* a palette as downloaded from iwanthue.com - not sure if this is better. Ellen likes it */
        var colList = ["7e4401", "244acd", "afc300", "a144cb", "00a13e",
            "f064e5", "478700", "727eff", "9ed671", "b6006c", "5fdd90", "f8384b",
            "00b199", "bb000f", "0052a3", "fcba56", "005989", "c57000", "7a3a78",
            "ccca76", "ff6591", "265e1c", "ff726c", "7b8550", "923223", "9a7e00",
            "ffa9ad", "5f5300", "ff9d76", "b3885f"];
        var colList2 = ["cd6a00", "843dc3", "c9cd31", "eda3ff", "854350"];
        if (n<=5)
            colList = colList2;
        return colList.slice(0, n);
    }

    function activateTooltip(selector) {
        // noconflict in html, I had to rename BS's tooltip to avoid overwrite by jquery
        var ttOpt = {"html": true, "animation": false, "delay":{"show":350, "hide":100}, container:"body"};
        $(selector).bsTooltip(ttOpt);
    }

    function menuBarHide(idStr) {
    /* hide a menu bar selector */
         $(idStr).parent().addClass("disabled").css("pointer-events", "none");
    }

    function menuBarShow(idStr) {
    /* show a menu bar entry given its selector */
         $(idStr).parent().removeClass("disabled").css("pointer-events", '');
    }

    function updateToolbar() {
    /* update the toolbar with the current dataset info */
        var geneList = [];

        for(var key in gCurrentDataset.matrixOffsets) {
            geneList.push({id:key, text:key});
        }

        //$('#tpGeneCombo').select2({
            //placeholder : "Gene Symbol",
            //ajax : {},
            //dataAdapter : RefAdapter,
        //});
    }

    function updateMenu() {
    /* deactivate menu options based on current variables */
     // the "hide selected" etc menu options are only shown if some cells are selected
     if (renderer.selCells.length===0) {
         menuBarHide("#tpOnlySelectedButton");
         menuBarHide("#tpFilterButton");
     }
     else {
         menuBarShow("#tpOnlySelectedButton");
         menuBarShow("#tpFilterButton");
     }

     // the "show all" menu entry is only shown if some dots are actually hidden
     //if ((pixelCoords!==null && shownCoords!==null) && pixelCoords.length===shownCoords.length)
         //menuBarHide("#tpShowAllButton");
     //else
         //menuBarShow("#tpShowAllButton");

     //$("#tpTrans"+(transparency*100)).addClass("active");
     //$("#tpSize"+circleSize).addClass("active");

     // the "hide labels" menu entry is only shown if there are labels
     //if (gCurrentDataset.labelField === null)
         //menuBarHide("#tpHideLabels");
     //if (gCurrentDataset.showLabels===true)
         //$("#tpHideLabels").text(HIDELABELSNAME);
     //else
         //$("#tpHideLabels").text(SHOWLABELSNAME);
    }

    function prettyNumber(/*int*/ count) /*str*/ {
        /* convert a number to a shorter string, e.g. 1200 -> 1.2k, 1200000 -> 1.2M, etc */
        if (count>1000000) {
            var f = (count / 1000000);
            return f.toFixed(1)+"M";
        }
        if (count>10000) {
            var f = (count / 1000);
            return f.toFixed(0)+"k";
        }
        if (count>1000) {
            var f = (count / 1000);
            return f.toFixed(1)+"k";
        }

        return count;
    }

    function openDatasetLoadPane(selDatasetIdx) {
        /* open dataset dialog: load html into the three panes  */
        var datasetName = gDatasetList[selDatasetIdx].name;
        // the UCSC apache serves latin1, so we force it back to utf8
        $.ajaxSetup({
            'beforeSend' : function(xhr) {
                if (xhr && xhr.overrideMimeType)
                    xhr.overrideMimeType('text/html; charset=utf8');
            },
        });

        var descUrl = joinPaths([datasetName, "summary.html"]);
        $("#pane1").load(descUrl, function( response, status, xhr ) {
            if ( status === "error" ) {
                $( "#pane1" ).html("File "+descUrl+" was not found");
            }
            $("#tabLink1").tab("show");
        });

        var methodsUrl = joinPaths([datasetName, "methods.html"]);
        $("#pane2").load(methodsUrl, function( response, status, xhr ) {
            if ( status === "error" ) {
                $( "#pane2" ).html("File "+methodsUrl+" was not found");
            }
        });

        var downloadUrl = joinPaths([datasetName, "downloads.html"]);
        $("#pane3").load(downloadUrl, function( response, status, xhr ) {
            if ( status === "error" ) {
                $( "#pane3" ).html("File "+downloadUrl+" was not found");
            }
        });
    }

    function openDatasetDialog() {
    /* build dataset open dialog */

        var winWidth = window.innerWidth - 0.05*window.innerWidth;
        var winHeight = window.innerHeight - 0.05*window.innerHeight;
        var buttonWidth = 400;
        var tabsWidth = winWidth - buttonWidth - 70;
        var listGroupHeight = winHeight - 100;


        var htmls = [];
        var activeIdx = 0;
        htmls.push("<div id='tpDatasetList' class='list-group' style='width:400px; position:fixed; height:"+listGroupHeight+"px; overflow-y:scroll; width:"+buttonWidth+"px'>");
        for (var i = 0; i < gDatasetList.length; i++) {
            var dataset = gDatasetList[i];
            var line = "<a id='tpDatasetButton_"+i+"' role='button' class='list-group-item' data-datasetid='"+i+"'>"; // bootstrap seems to remove the id
            htmls.push(line);
            htmls.push('<button type="button" class="btn btn-primary btn-xs load-dataset" data-placement="bottom">Open</button>')

            if (dataset.sampleCount!==undefined) {
                var countDesc = prettyNumber(dataset.sampleCount);
                htmls.push("<span class='badge'>"+countDesc+"</span>");
            }

            if (dataset.tags!==undefined) {
                for (var tagI = 0; tagI < dataset.tags.length; tagI++) {
                var tag = dataset.tags[tagI];
                htmls.push("<span class='badge'>"+tag+"</span>");
                }
            }
            htmls.push(dataset.shortLabel+"</a>");
            if (db!==null && db.name===dataset.name)
                activeIdx = i;
        }
        htmls.push("</div>"); // list-group

        htmls.push("<div id='tpOpenDialogLabel' style='width:"+tabsWidth+"px; position:absolute; left: " + (buttonWidth + 40) + "px; top: 10px;'>");
        htmls.push("<div id='tpOpenDialogTabs'>");
        htmls.push("<ul class='nav nav-tabs'>");
        htmls.push("<li class='active'><a id='tabLink1' data-toggle='tab' href='#pane1'>Abstract</a></li>");
        htmls.push("<li><a id='tabLink2' data-toggle='tab' href='#pane2'>Methods</a></li>");
        htmls.push("<li><a id='tabLink3' data-toggle='tab' href='#pane3'>Data Download</a></li>");
        htmls.push("</ul>");
        htmls.push("</div>");

        htmls.push("<div class='tab-content'>");

        htmls.push("<div id='pane1' class='tpDatasetPane tab-pane'>");
        htmls.push("<p>Loading abstract...</p>");
        htmls.push("</div>");

        htmls.push("<div id='pane2' class='tpDatasetPane tab-pane'>");
        htmls.push("<p>Loading methods...</p>");
        htmls.push("</div>");

        htmls.push("<div id='pane3' class='tpDatasetPane tab-pane'>");
        htmls.push("<p>Loading data download...</p>");
        htmls.push("</div>");

        htmls.push("</div>"); // tab-content

        htmls.push("</div>"); // tpOpenDialogLabel

        //htmls.push("<div id='tpSelectedId' data-selectedid='0'>"); // store the currently selected datasetId in the DOM
        var selDatasetIdx = 0;

        var buttons = {}
        if (db!==null) {
            buttons["Cancel"] = function() { $( this ).dialog( "close" ); };
        }

        showDialogBox(htmls, "Choose Cell Browser Dataset", {width: winWidth, height:winHeight, buttons: buttons});

        var scroller = $("#tpDatasetList").overlayScrollbars({ });

        $("button.list-group-item").eq(selDatasetIdx).css("z-index", "1000"); // fix up first overlap
        $("button.list-group-item").keypress(function(e) {
            // load the current dataset when the user presses Return
            if (e.which == '13') {
                var datasetName = gDatasetList[selDatasetIdx].name;
                loadDataset(datasetName, true);
                $(".ui-dialog-content").dialog("close");
            }
        });

        $(".list-group-item").click( function (ev) {
            selDatasetIdx = parseInt($(ev.target).data('datasetid')); // index of clicked dataset
            $(".list-group-item").removeClass("active");
            $('#tpDatasetButton_'+selDatasetIdx).bsButton("toggle"); // had to rename .button() in index.html
            openDatasetLoadPane(selDatasetIdx);
        });

        function openDatasetDoLoad(selDatasetIdx) {
            var datasetName = gDatasetList[selDatasetIdx].name;
            loadDataset(datasetName, true);
            $(".ui-dialog-content").dialog("close");
        }

        $(".list-group-item").dblclick( function(ev) {
            selDatasetIdx = parseInt($(this).data('datasetid'));
            openDatasetDoLoad(selDatasetIdx);
        });

        $(".load-dataset").click( function (ev) {
            ev.preventDefault();
            selDatasetIdx = parseInt($(this).parents('.list-group-item').data('datasetid'));
            openDatasetDoLoad(selDatasetIdx);
            return false;
        });

        $("#tabLink1").tab("show");

        $(".list-group-item").focus( function (event) {
            selDatasetIdx = parseInt($(event.target).data('datasetid')); // index of clicked dataset
            // bootstrap has a bug where the blue selection frame is hidden by neighboring buttons
            // we're working around this here by bumping up the current z-index.
            $("button.list-group-item").css("z-index", "0");
            $("button.list-group-item").eq(selDatasetIdx).css("z-index", "1000");
        });

        if (activeIdx!==null) {
            $('#tpDatasetButton_'+activeIdx).bsButton("toggle"); // had to rename .button() in .html to bsButton
            //scroller.scroll($("#tpDatasetButton_"+activeIdx)); // scroll left pane to current button
            $('#tpDatasetList').overlayScrollbars().scroll($("#tpDatasetButton_"+activeIdx))
        }

        // this is weird, but I have not found a better way to make the tab show up
        $("#tpOpenDialogTabs a:last").tab("show");
        $("#tpOpenDialogTabs a:first").tab("show");

        // finally, activate the default pane and load its html
        $("button.list-group-item").eq(activeIdx).trigger("focus");
        openDatasetLoadPane(activeIdx);
    }

    function drawLayoutMenu() {
       /* Add the View / Layout menu to the DOM */
      var htmls = [];
      var coordFiles = gCurrentDataset.coordFiles;
      for (var i=0; i<coordFiles.length; i++) {
           var label = coordFiles[i].shortLabel;
           if (label===undefined) {
               label = "Dataset "+i;
               console.log("Dataset "+i+" has no 'shortLabel' attribute");
           }
           htmls.push('<li><a href="#" class="tpDataset" id="'+i+'">'+label+'</a></li>');
      }
      $("#tpLayoutMenu").empty();
      $("#tpLayoutMenu").append(htmls.join(""));
    }

    function onSelChange(cellIds) {
    /* called each time when the selection has been changed */
        if (cellIds.length===0 || cellIds===null) {
            clearMetaAndGene();
            clearSelectionState();
        } else if (cellIds.length===1) {
            var cellId = cellIds[0];
            var cellCountBelow = cellIds.length-1;
            db.loadMetaForCell(cellId, function(ci) { updateMetaBarOneCell(ci, cellCountBelow);}, onProgress);
        } else
            updateMetaBarManyCells(cellIds);

        updateGeneTableColors(cellIds);
        if ("geneSym" in gLegend)
            buildViolinPlot();

    }

    function onSaveAsClick() {
    /* File - Save Image as ... */
        var canvas = $("canvas")[0];
        canvas.toBlob(function(blob) { saveAs( blob , "cellBrowser.png"); } , "image/png");
    }

    function onDownloadClick() {
    /* user clicks one of the "download data" submenu links: matrix, meta or coords  */
        var name = event.target.id.split("_")[1]; // the name of the dataset
        var baseUrl = gCurrentDataset.baseUrl;
        var url = null;
        if (name==="matrix") {
            url = joinPaths([baseUrl,"geneMatrix.tsv"]);
            // hack for aparna, to send the original matrix
            if (baseUrl==="aparna/" || baseUrl==="aparna")
                url = joinPaths([baseUrl,"matrix.tsv.gz"]);
            document.location.href = url;
        }
        if (name==="meta") {
            url = joinPaths([baseUrl,"meta.tsv"]);
            document.location.href = url;
        }
    }

    function onSelectAllClick() {
    /* Edit - select all visible*/
        clearSelectionState();
        renderer.selectClear();
        renderer.selectVisible();
        renderer.drawDots();
    }

    function onSelectNoneClick() {
    /* Edit - Select None */
        clearSelectionState();
        renderer.selectClear();
        renderer.drawDots();
    }

    function onSelectInvertClick() {
    /* Edit - Invert selection */
        clearSelectionState();
        renderer.selectInvert();
        renderer.drawDots();
    }

    function buildOneComboboxRow(htmls, comboWidth, rowIdx, queryExpr) {
        /* create one row of combobox elements in the select dialog */
        htmls.push('<div class="tpSelectRow" id="tpSelectRow_'+rowIdx+'">');
        // or &#x274e; ?
        htmls.push('<span style="cursor: default; font-size:1.2em" id="tpSelectRemove_'+rowIdx+'">&#xd7;</span>&nbsp;'); // unicode: mult sign
        htmls.push('<select name="type" id="tpSelectType_'+rowIdx+'">');
        htmls.push('<option value="meta">Cell annotation field</option><option value="expr">Expression of gene </option>');
        htmls.push('</select>');

        buildMetaFieldCombo(htmls, "tpSelectMetaComboBox_"+rowIdx, "tpSelectMetaCombo_"+rowIdx, 0);

        var id = "tpSelectGeneCombo_"+rowIdx;
        htmls.push('<select style="width:'+comboWidth+'px" id="'+id+'" placeholder="gene search..." class="tpCombo">');
        htmls.push('</select>');

        htmls.push('<select name="operator" id="tpSelectOperator_'+rowIdx+'">');
        htmls.push('<option value="eq" selected>is equal to</option>');
        htmls.push('<option value="gt">is greater than</option>');
        htmls.push('<option value="lt">is less than</option>');
        htmls.push('</select>');

        htmls.push('<input id="tpSelectValue_'+rowIdx+'" type="text" name="exprValue">');
        htmls.push('</input>');

        htmls.push('<select style="max-width: 300px" id="tpSelectMetaValueEnum_'+rowIdx+'" name="metaValue">');
        // if ("m" in queryExpr) {
          //   var op = getQueryOp(queryExpr);
            // var fieldName = query["m"];
            //var fieldValue = queryExpr[op];
            //var metaInfo = findMetaInfo(fieldName);
            //for (var valIdx = 0; valIdx < metaInfo.valCounts.length; valIdx++) {
            //    htmls.push('<option value="'+valIdx+'">'+metaInfo.valCounts[i][0]+'</option>');
           // }
       // }
        htmls.push('</select>');
        htmls.push('</div>'); // tpSelectRow_<rowIdx>

        htmls.push('<p>');
    }

    function findCellsUpdateMetaCombo(rowIdx, fieldIdx) {
        /* given the row and the ID name of the field, setup the combo box row */
        var valCounts = db.getMetaFields()[fieldIdx].valCounts;
        if (valCounts===undefined) {
            // this is a numeric field
            $('#tpSelectValue_'+rowIdx).val("");
            $('#tpSelectValue_'+rowIdx).show();
            $('#tpSelectMetaValueEnum_'+rowIdx).hide();
        } else {
            // it's an enum field
            $('#tpSelectMetaCombo_'+rowIdx).val("tpMetaVal_"+fieldIdx).trigger('chosen:updated'); // empty the meta dropdown
            $('#tpSelectValue_'+rowIdx).hide();
            $('#tpSelectMetaValueEnum_'+rowIdx).empty();
            for (var i = 0; i < valCounts.length; i++) {
                var valName = valCounts[i][0];
                $('#tpSelectMetaValueEnum_'+rowIdx).append("<option value='"+i+"'>"+valName+"</option>");
            }
            $('#tpSelectMetaValueEnum_'+rowIdx).show();
        }
    }

    function findCellsUpdateRowType(rowIdx, rowType) {
        if (rowType === "meta") {
            $("#tpSelectType_"+rowIdx).val("meta");
            $("#tpSelectGeneCombo_"+rowIdx).next().hide();
            $("#tpSelectValue_"+rowIdx).hide();
            $("#tpSelectMetaComboBox_"+rowIdx).show();
            $("#tpSelectMetaValueEnum_"+rowIdx).show();
        } else {
            $("#tpSelectType_"+rowIdx).val("expr");
            $("#tpSelectGeneCombo_"+rowIdx).next().show();
            $("#tpSelectValue_"+rowIdx).show();
            $("#tpSelectMetaComboBox_"+rowIdx).hide();
            $("#tpSelectMetaValueEnum_"+rowIdx).hide();
        }
    }

    function connectOneComboboxRow(comboWidth, rowIdx, query) {
        /* call the jquery inits and setup the change listeners for a combobox row */
        /* Yes, a UI framework, like react or angular, would be very helpful here */

        // auto-suggest for gene searches
        $('#tpSelectGeneCombo_'+rowIdx).selectize({
                "labelField" : 'text',
                "valueField" : 'id',
                "searchField" : 'text',
                "load" : geneComboSearch
        });
        activateCombobox("tpSelectMetaCombo_"+rowIdx, comboWidth);

        $('#tpSelectRemove_'+rowIdx).click( function(ev) {
            //console.log(ev);
            var rowToDel = (this.id).split("_")[1];
            $("#tpSelectRow_"+rowToDel).remove();
        });

        //$("#tpSelectGeneCombo_"+rowIdx).next().hide();
        //$("#tpSelectValue_"+rowIdx).hide();


        var rowType = "gene";
        var metaName = query["m"];
        var op = getQueryOp(query);
        if (metaName==undefined) {
            // this is a gene query
            findCellsUpdateRowType(rowIdx, rowType);
            selectizeSetValue("#tpSelectGeneCombo_"+rowIdx, query["g"]);
        } else {
            // it's a meta query
            rowType = "meta";
            var metaInfo = findMetaInfo(metaName);
            findCellsUpdateRowType(rowIdx, rowType);
            findCellsUpdateMetaCombo(rowIdx, metaInfo.index);
        }
        $("#tpSelectOperator_"+rowIdx).val(op);
        $("#tpSelectValue_"+rowIdx).val(query[op]);

        $('#tpSelectMetaCombo_'+rowIdx).change(function(ev) {
            // when the user changes the meta field, update the list of meta field values in the dropdown
            var selVal = this.value;
            var fieldIdx = parseInt(selVal.split("_")[1]);
            findCellsUpdateMetaCombo(rowIdx, fieldIdx);
        });

        $('#tpSelectType_'+rowIdx).change(function(ev) {
            // when the user changes the gene expression / meta dropdown, hide/show the
            // respective other dropdowns
            var rowType = this.value;
            findCellsUpdateRowType(rowIdx, rowType);
        });
    }

    function readSelectForm() {
        /* convert the current state of the dialog box to a short string and return it */
        // example: [{"g":"PITX2", "gt":0.05}, {"m":"Cluster", "eq":"cluster 2"}]
        // XX TODO: non-enum meta data fields ???
        var queries = [];

        var rowCount = $(".tpSelectRow").length;
        for (var rowIdx=0;  rowIdx<rowCount; rowIdx++) {
            var query = {};
            var op = $('#tpSelectOperator_'+rowIdx).val();

            var queryType = $('#tpSelectType_'+rowIdx).val();
            if (queryType=="expr") {
                var gene = $('#tpSelectGeneCombo_'+rowIdx).val();
                var val = $('#tpSelectValue_'+rowIdx).val();
                query["g"] = gene;
                query[op] = val;
            }
            else {
                var metaValTag = $('#tpSelectMetaCombo_'+rowIdx).val();
                var metaIdx = parseInt(metaValTag.split("_")[1]);
                var metaInfo = db.conf.metaFields[metaIdx];
                var metaName = metaInfo.name;
                query["m"] = metaName;

                var val = null;
                var selVal = $('#tpSelectMetaValueEnum_'+rowIdx).val();
                if (metaInfo.type==="enum") {
                    var valIdx = parseInt(selVal);
                    val = db.conf.metaFields[metaIdx].valCounts[valIdx][0];
                } else {
                    val = parseFloat(selVal);
                }

                query[op] = val;
            }
            queries.push(query);
        }
        return queries;
    }

    function greaterThan(x, y) { return (x>y); }
    function lessThan(x, y) { return (x<y); }
    function equals(x, y) { return (x===y); }

    function getQueryOp(query) {
        if ("eq" in query) return "eq";
        if ("gt" in query) return "gt";
        if ("lt" in query) return "lt";
    }

    function makeFuncAndVal(query) {
        /* return a comparator function and the value given a query object */
        var compFunc = equals;
        var val = query["eq"];

        if ("lt" in query) {
            compFunc = lessThan;
            val = query["lt"];
        }
        if ("gt" in query) {
            compFunc = greaterThan;
            val = query["gt"];
        }

        return [compFunc, val];
    }

    function searchArrayForFuncAndVal(arr, funcAndVal) {
        /* given an array and function and a value, return an array with the indices the matching array elements */
        var compFunc = funcAndVal[0];
        var compVal  = funcAndVal[1];
        var selCells = [];
        for (var i=0; i<arr.length; i++) {
            if (compFunc(arr[i], compVal))
                selCells.push(i);
        }
        return selCells;
    }

    function intersectArrays(arrList) {
        /* return the intersection of all arrays as an array. Non-IE11? */
        var smallSet = new Set(arrList[0]);
        for (var i=1; i < arrList.length; i++) {
            var otherSet = new Set(arrList[i]);
            smallSet = new Set([...smallSet].filter(x => otherSet.has(x)));
        }
        var newArr = Array.from(smallSet);
        return newArr;
    }

    function findCellsMatchingQueryList(queries, onDone) {
        /* given a list of dicts, return the identifiers of the matching cells */
        /* example: [{"g":"PITX2", "gt":0.05}, {"m":"Cluster", "eq":"cluster 2"}] */

        var doneQueries = 0;
        var queryResults = []

        function allQueriesDone() {
            // XX this could use a promise framework
            if (queryResults.length===1)
                onDone(queryResults[0]);
            else
                onDone(intersectArrays(queryResults));
        }

        function gotGeneVec(exprArr, sym, desc, funcVal) {
            funcVal[1] = Number(funcVal[1]); // for gene queries, must be a number, not string
            var selCells = searchArrayForFuncAndVal(exprArr, funcVal)
            queryResults.push(selCells);
            doneQueries++;
            if (doneQueries==queries.length)
                allQueriesDone();
        }

        function gotMetaArr(metaArr, metaInfo, funcVal) {
            /* filter meta data array with funcVal = function + value  */
            if (metaInfo.origVals)
                metaArr = metaInfo.origVals; // numerical attributes have the original numbers stored away
            var selCells = searchArrayForFuncAndVal(metaArr, funcVal)
            queryResults.push(selCells);
            doneQueries++;
            if (doneQueries==queries.length)
                allQueriesDone();
        }

        var selCells = [];
        for (var i=0; i < queries.length; i++) {
            var query = queries[i];
            var funcVal = makeFuncAndVal(query); // [0] = function to compare, [1] = value for comparison
            if ("g" in query) {
                db.loadExprVec(query.g, gotGeneVec, null, funcVal);
            }
            else {
                var fieldName = query.m;
                var fieldIdx = cbUtil.findIdxWhereEq(db.conf.metaFields, "name", fieldName);
                var findVal = funcVal[1];

                var metaInfo = db.getMetaFields()[fieldIdx];
                if (metaInfo.type==="enum")
                    findVal = findMetaValIndex(fieldIdx, findVal);

                db.loadMetaVec(fieldIdx, gotMetaArr, exprBinCount, null, [funcVal[0], findVal]);
            }
        }
    }

    function makeSampleQuery() {
        /* find first enum meta field and return a query for its name and its first value */
        var metaFieldInfo = db.conf.metaFields;
        for (var i = 0; i < metaFieldInfo.length; i++) {
            var field = metaFieldInfo[i];
            if (field.type!=="enum")
                continue;
            var fieldName = field.name;
            var val1 = field.valCounts[0][0];
            return {"m":fieldName, "eq":val1};
        }
    }

    function onSelectComplexClick() {
    /* Edit - Find cells */

        var dlgHeight = 400;
        var dlgWidth = 800;
        var buttons = {

            "Cancel" : function() {
                    // save state even if user presses cancel  - good idea?
                    var queryStr = JSURL.stringify(queryList);
                    var queryList = readSelectForm();
                    localStorage.setItem("select", queryStr);
                    $(this).dialog("close");
            },

            "OK" : function() {
                var queryList = readSelectForm();

                findCellsMatchingQueryList(queryList, function(cellIds) {
                    if (cellIds.length===0) {
                        alert("No matching "+gSampleDesc+"s.");
                    } else {
                        renderer.selectSet(cellIds);
                        //changeUrl({'select':JSON.stringify(queryList)});
                        var queryStr = JSURL.stringify(queryList);
                        changeUrl({'select':queryStr});
                        localStorage.setItem("select", queryStr);
                        renderer.drawDots();
                        $("#tpDialog").dialog("close");
                    }
                });
            }

        };

        var htmls = [];

        // build from current query or create a sample query
        var queries = [];
        var queryStr = getVar("select");

        if (queryStr===undefined)
            queryStr = localStorage.getItem("select");

<<<<<<< HEAD
        if (queryStr!==undefined && queryStr!==null)
            queries = JSURL.parse(queryStr);
        else {
=======
        if (queryStr===undefined || queryStr===null)
>>>>>>> cc944ed3
            queries = [makeSampleQuery()];
        else {
            queries = JSURL.parse(queryStr);
        }

        var comboWidth = 150;

        for (var i=0; i < queries.length; i++) {
            var query = queries[i];
            buildOneComboboxRow(htmls, comboWidth, i, query);
        }

        htmls.push("<div id='tpSelectAddRowLink' class='link'>Add another search criterion</div>");

        showDialogBox(htmls, "Find cells based on annotation or gene expression", {showClose:true, height:dlgHeight, width:dlgWidth, buttons:buttons});

        for (i=0; i < queries.length; i++) {
            var query = queries[i];
            connectOneComboboxRow(comboWidth, i, query);
        }

        var rowIdx = queries.length+1;
        $('#tpSelectAddRowLink').click( function(ev) {
            var htmls = [];
            var rowIdx = $(".tpSelectRow").length;
            var newRowQuery = makeSampleQuery();
            buildOneComboboxRow(htmls, comboWidth, rowIdx, newRowQuery);
            $(htmls.join("")).insertBefore("#tpSelectAddRowLink");
            connectOneComboboxRow(comboWidth, rowIdx, newRowQuery);
        });
    }

    function onMarkClick() {
        /* Edit - mark selection (with arrows) */
        if (gCurrentDataset.markedCellIds===undefined)
            gCurrentDataset.markedCellIds = {};

        var markedIds = gCurrentDataset.markedCellIds;

        var selIds = keys(gSelCellIds);
        if (selIds.length>100) {
            warn("You cannot mark more than 100 "+gSampleDesc+"s");
            return;
        }

        for (var i = 0; i < selIds.length; i++) {
            var selId = selIds[i];
            markedIds[selId] = true;
        }

        plotDots();
        renderer.render(stage);
    }

    function onMarkClearClick() {
        gCurrentDataset.markedCellIds = {};
        plotDots();
        renderer.render(stage);
    }

    function onSelectByIdClick() {
        /* Edit - select cells by ID */

        function onSearchDone(searchRes) {
            var idxArr = searchRes[0];
            var notFoundIds = searchRes[1];

            if (notFoundIds.length!==0) {
                $('#tpNotFoundIds').text("Could not find these IDs: "+notFoundIds.join(", "));
                $('#tpNotFoundHint').text("Please fix them and click the OK button to try again.");
            } else
                $( "#tpDialog" ).dialog( "close" );

            renderer.selectSet(idxArr);
            renderer.drawDots();
        }

        var dlgHeight = 500;
        var dlgWidth = 500;
        var htmls = [];
        var buttons = {
        "OK" :
            function() {
                var idListStr = $("#tpIdList").val();
                idListStr = idListStr.trim().replace(/\r\n/g,"\n");
                var idList = idListStr.split("\n");
                var re = new RegExp("\\*");

                var hasWildcards = $("#tpHasWildcard")[0].checked;
                //if (re.exec(idListStr)!==null)
                    //hasWildcards = true;

                // first check the IDs
                db.loadFindCellIds(idList, onSearchDone, onProgressConsole, hasWildcards);
                }
        }

        htmls.push("<textarea id='tpIdList' style='height:320px;width:400px;display:block'>");
        htmls.push("</textarea><div id='tpNotFoundIds'></div><div id='tpNotFoundHint'></div>");
        htmls.push("<input id='tpHasWildcard' type='checkbox' style='margin-right: 10px' /> Allow RegEx search<br>e.g. enter '^TH' to find all IDs that start with 'TH'<br>or '-1$' to find all IDs that end with '-1'");
        var title = "Paste a list of IDs (one per line) to select "+gSampleDesc+"s";
        showDialogBox(htmls, title, {showClose:true, height:dlgHeight, width:dlgWidth, buttons:buttons});
    }

    function onExportIdsClick() {
        /* Edit - Export cell IDs */
        var selCells = renderer.getSelection();

        function buildExportDialog(idList) {
            /* callback when cellIds have arrived */
            var dlgHeight = 500;

            var htmls = [];
            if (selCells.length===0)
                htmls.push("No cells are selected. Shown below are the identifiers of all cells visible on the screen.<p>");

            var idListEnc = encodeURIComponent(idList.join("\n"));
            htmls.push("<textarea style='height:320px;width:350px;display:block'>");
            htmls.push(idList.join("\n"));
            htmls.push("</textarea>");

            var buttons = {
            "Download as file" : function() {
                    var blob = new Blob([idList.join("\n")], {type: "text/plain;charset=utf-8"});
                    saveAs(blob, "identifiers.txt");
                },
            "Copy to clipboard" : function() {
                    $("textarea").select();
                    document.execCommand('copy');
                    $( this ).dialog( "close" );
                }
            };
            showDialogBox(htmls, "List of "+idList.length+" selected IDs", {showClose:true, height:dlgHeight, width:400, buttons:buttons});
        }

        db.loadCellIds(selCells, buildExportDialog);
    }


    function buildMenuBar() {
        /* draw the menubar at the top */
       var htmls = [];
       htmls.push("<div id='tpMenuBar'>");
       htmls.push('<nav class="navbar navbar-default navbar-xs">');

       htmls.push('<div class="container-fluid">');

         htmls.push('<div class="navbar-header">');
           htmls.push('<a class="navbar-brand" href="#">'+gTitle+'</a>');
         htmls.push('</div>');

         htmls.push('<ul class="nav navbar-nav">');

         htmls.push('<li class="dropdown">');
           htmls.push('<a href="#" class="dropdown-toggle" data-toggle="dropdown" data-submenu role="button" aria-haspopup="true" aria-expanded="false">File</a>');
           htmls.push('<ul class="dropdown-menu">');
             htmls.push('<li><a href="#" id="tpOpenDatasetLink"><span class="dropmenu-item-label">Open dataset...</span><span class="dropmenu-item-content">o</span></a></li>');
             //htmls.push('<li class="dropdown-submenu"><a tabindex="0" href="#">Download Data</a>');
               //htmls.push('<ul class="dropdown-menu" id="tpDownloadMenu">');
                 //htmls.push('<li><a href="#" id="tpDownload_matrix">Gene Expression Matrix</a></li>');
                 //htmls.push('<li><a href="#" id="tpDownload_meta">Cell Metadata</a></li>');
                 //htmls.push('<li><a href="#" id="tpDownload_coords">Visible coordinates</a></li>');
               //htmls.push('</ul>'); // Download sub-menu
             htmls.push('<li><a href="#" id="tpSaveImage">Download current image</a></li>');
             htmls.push('</li>');   // sub-menu container

           htmls.push('</ul>'); // File menu
         htmls.push('</li>'); // File dropdown

         htmls.push('<li class="dropdown">');
         htmls.push('<a href="#" class="dropdown-toggle" data-toggle="dropdown" data-submenu role="button" aria-haspopup="true" aria-expanded="false">Edit</a>');
         htmls.push('<ul class="dropdown-menu">');
         htmls.push('<li><a id="tpSelectAll" href="#"><span class="dropmenu-item-label">Select all visible</span><span class="dropmenu-item-content">a</span></a></li>');
         htmls.push('<li><a id="tpSelectNone" href="#"><span class="dropmenu-item-label">Select none</span><span class="dropmenu-item-content">n</span></a></li>');
         htmls.push('<li><a id="tpSelectInvert" href="#"><span class="dropmenu-item-label">Invert selection</span><span class="dropmenu-item-content"></span></a></li>');
         htmls.push('<li><a id="tpSelectComplex" href="#"><span class="dropmenu-item-label">Find cells...</span><span class="dropmenu-item-content">f c</span></a></li>');
         //htmls.push('<li><a id="tpMark" href="#"><span class="dropmenu-item-label">Mark selected</span><span class="dropmenu-item-content">h m</span></a></li>');
         //htmls.push('<li><a id="tpMarkClear" href="#"><span class="dropmenu-item-label">Clear marks</span><span class="dropmenu-item-content">c m</span></a></li>');
         htmls.push('<li><a id="tpSelectById" href="#">Find by ID...<span class="dropmenu-item-content">f i</span></a></li>');
         htmls.push('<li><a id="tpExportIds" href="#">Export selected IDs...</a></li>');
         htmls.push('</ul>'); // View dropdown
         htmls.push('</li>'); // View dropdown

         htmls.push('<li class="dropdown">');
         htmls.push('<a href="#" class="dropdown-toggle" data-toggle="dropdown" data-submenu role="button" aria-haspopup="true" aria-expanded="false">View</a>');
         htmls.push('<ul class="dropdown-menu">');

         htmls.push('<li><a href="#" id="tpZoomPlus"><span class="dropmenu-item-label">Zoom in</span><span class="dropmenu-item-content">+</span></a></li>');
         htmls.push('<li><a href="#" id="tpZoomMinus"><span class="dropmenu-item-label">Zoom out</span><span class="dropmenu-item-content">-</span></a></li>');
         htmls.push('<li><a href="#" id="tpZoom100Menu"><span class="dropmenu-item-label">Zoom 100%</span><span class="dropmenu-item-content">space</span></a></li>');
         htmls.push('<li><a href="#" id="tpSplitMenu"><span class="dropmenu-item-label">Split screen</span><span class="dropmenu-item-content">t</span></a></li>');

         htmls.push('<li><hr class="half-rule"></li>');

         //htmls.push('<li><a href="#" id="tpOnlySelectedButton">Show only selected</a></li>');
         //htmls.push('<li><a href="#" id="tpFilterButton">Hide selected '+gSampleDesc+'s</a></li>');
         //htmls.push('<li><a href="#" id="tpShowAllButton">Show all '+gSampleDesc+'</a></li>');
         htmls.push('<li><a href="#" id="tpHideShowLabels">Hide labels<span class="dropmenu-item-content">c l</span></a></li>');
         //htmls.push('<li><hr class="half-rule"></li>');

         //htmls.push('<li class="dropdown-submenu"><a tabindex="0" href="#">Transparency</a>');
           //htmls.push('<ul class="dropdown-menu" id="tpTransMenu">');
             //htmls.push('<li id="tpTrans0"><a href="#">0%</a></li>');
             //htmls.push('<li id="tpTrans40"><a href="#">40%</a></li>');
             //htmls.push('<li id="tpTrans60"><a href="#">60%</a></li>');
             //htmls.push('<li id="tpTrans80"><a href="#">80%</a></li>');
           //htmls.push('</ul>'); // Transparency sub-menu
         //htmls.push('</li>');   // sub-menu container

         //htmls.push('<li class="dropdown-submenu"><a tabindex="0" href="#">Circle size</a>');
           //htmls.push('<ul class="dropdown-menu" id="tpSizeMenu">');
             //htmls.push('<li id="tpSize1"><a href="#">1 px</a></li>');
             //htmls.push('<li id="tpSize2"><a href="#">2 px</a></li>');
             //htmls.push('<li id="tpSize3"><a href="#">3 px</a></li>');
             //htmls.push('<li id="tpSize4"><a href="#">4 px</a></li>');
             //htmls.push('<li id="tpSize5"><a href="#">5 px</a></li>');
             //htmls.push('<li id="tpSize6"><a href="#">6 px</a></li>');
             //htmls.push('<li id="tpSize7"><a href="#">7 px</a></li>');
             //htmls.push('<li id="tpSize8"><a href="#">8 px</a></li>');
           //htmls.push('</ul>'); // Circle size sub-menu
         //htmls.push('</li>');   // sub-menu container

         htmls.push('</ul>'); // View dropdown-menu
         htmls.push('</li>'); // View dropdown container

         htmls.push('<li class="dropdown">');
         htmls.push('<a href="#" class="dropdown-toggle" data-toggle="dropdown" data-submenu role="button" aria-haspopup="true" aria-expanded="false">Help</a>');
         htmls.push('<ul class="dropdown-menu">');
         htmls.push('<li><a href="#" id="tpTutorialButton">Tutorial</a></li>');
         htmls.push('<li><a target=_blank href="https://github.com/maximilianh/cellBrowser#readme" id="tpGithubButton">Setup your own cell browser</a></li>');
         htmls.push('</ul>'); // Help dropdown-menu
         htmls.push('</li>'); // Help dropdown container

       htmls.push('</ul>'); // navbar-nav

       htmls.push('</div>'); // container
       htmls.push('</nav>'); // navbar
       htmls.push('</div>'); // tpMenuBar

       $(document.body).append(htmls.join(""));

       $('#tpTransMenu li a').click( onTransClick );
       $('#tpSizeMenu li a').click( onSizeClick );
       //$('#tpFilterButton').click( onHideSelectedClick );
       //$('#tpOnlySelectedButton').click( onShowOnlySelectedClick );
       $('#tpZoom100Menu').click( onZoom100Click );
       $('#tpSplitMenu').click( onSplitClick );
       $('#tpZoomPlus').click( onZoomInClick );
       $('#tpZoomMinus').click( onZoomOutClick );
       //$('#tpShowAllButton').click( onShowAllClick );
       $('#tpHideShowLabels').click( onHideShowLabelsClick );
       $('#tpExportIds').click( onExportIdsClick );
       $('#tpSelectById').click( onSelectByIdClick );
       $('#tpMark').click( onMarkClick );
       $('#tpMarkClear').click( onMarkClearClick );
       $('#tpTutorialButton').click( function()  { showIntro(false); } );
       $('#tpOpenDatasetLink').click( openDatasetDialog );
       $('#tpSaveImage').click( onSaveAsClick );
       $('#tpSelectAll').click( onSelectAllClick );
       $('#tpSelectNone').click( onSelectNoneClick );
       $('#tpSelectInvert').click( onSelectInvertClick );
       $('#tpSelectComplex').click( onSelectComplexClick );
       $('#tpDownloadMenu li a').click( onDownloadClick );

       // This version is more like OSX/Windows:
       // - menus only open when you click on them
       // - once you have clicked, they start to open on hover
       // - a click anywhere else will stop the hovering
       var doHover = false;
       $(".nav > .dropdown").click( function(){ doHover = true;} );
       $(".nav > .dropdown").hover(
           function(event) {
               if (doHover) {
                   $(".dropdown-submenu").removeClass("open"); $(".dropdown").removeClass("open"); $(this).addClass('open');
               }
           });
       $(document).click ( function() { doHover= false; });

       $('[data-submenu]').submenupicker();

    }

    function resizeDivs() {
       /* resize all divs and the renderer to current window size */
       var rendererLeft = metaBarWidth+metaBarMargin;
       var rendererHeight  = window.innerHeight - menuBarHeight - toolBarHeight;

       var rendererWidth = window.innerWidth - legendBarWidth - rendererLeft;
       var legendBarLeft = rendererWidth+metaBarMargin+metaBarWidth;

       $("#tpToolBar").css("width", rendererWidth);
       $("#tpToolBar").css("height", toolBarHeight);
       $("#tpLeftSidebar").css("height", window.innerHeight - menuBarHeight);
       $("#tpLegendBar").css("height", window.innerHeight - menuBarHeight);
       $('#tpLegendBar').css('left', legendBarLeft+"px");

       renderer.setSize(rendererWidth, rendererHeight, false);
    }

    var progressUrls = {}

    function onProgressConsole(ev) {
        //console.log(ev);
    }

    function onProgress(ev) {
        /* update progress bars. The DOM elements of these were added in maxPlot (not optimal?)  */
        var url = ev.currentTarget.responseURL;
        url = url.split("?")[0]; // strip off the md5 checksum

        if (url.search("exprMatrix.bin")!==-1) // never show progress bar for single gene vector requests
            return;

        var progressRowIdx = progressUrls[url]; // there can be multiple progress bars
        if (progressRowIdx===undefined) {
            // if there is none yet, find the first free index
            progressRowIdx = 0;
            for (var oldUrl in progressUrls) {
                progressRowIdx = Math.max(progressRowIdx, progressUrls[oldUrl]);

            }
            progressRowIdx++;
            progressUrls[url] = progressRowIdx;
        }

        var label = url;
        if (url.endsWith("coords.bin"))
            label = "Loading Coordinates";
        else if (url.endsWith(".bin"))
            label = "Loading cell annotations";

        var labelId = "#mpProgressLabel"+progressRowIdx;
        $(labelId).html(label);

        var percent = Math.round(100 * (ev.loaded / ev.total));

        if (percent>=99) {
            $("#mpProgress"+progressRowIdx).css("width", percent+"%");
            $("#mpProgress"+progressRowIdx).show(0);
            //progressUrls.splice(index, 1);
            delete progressUrls[url];
            $("#mpProgressDiv"+progressRowIdx).css("display", "none");
        }
        else {
            $("#mpProgress"+progressRowIdx).css("width", percent+"%");
            $("#mpProgressDiv"+progressRowIdx).css("display", "inherit");
        }
    }


    function colorByMetaField(fieldName, doneLoad) {
       /* load the meta data for a field, setup the colors, send it all to the renderer and call doneLoad */
       if (doneLoad===undefined)
           doneLoad = function() { renderer.drawDots(); };

       if (fieldName===null) {
           // obscure hacky option: you can set the default color field to "None"
           // so there is no coloring at all on startup
           renderer.setColors(["black"]);
           var cellCount = db.conf.sampleCount;
           renderer.setColorArr(new Uint8Array(cellCount));
           gLegend.rows = [];
           gLegend.rows.push( [ "000000", null, "No Value", cellCount, 0, null] );
           doneLoad();
           return;
       }

       var fieldIdx  = db.fieldNameToIndex(fieldName);
       console.log("Color by meta field "+fieldName);

       // internal field names cannot contain non-alpha chars, so tolerate user errors here
       // otherwise throw an error
       if (fieldIdx === null) {
           fieldIdx = db.fieldNameToIndex(fieldName.replace(/[^0-9a-z]/gi, ''));
           if (fieldIdx === null) {
               alert("The field "+fieldName+" does not exist in the sample/cell annotations. Cannot color on it.");
               return;
           }
       }

       var fieldInfo = db.getMetaFields()[fieldIdx];

       if (fieldInfo.type==="uniqueString") {
           warn("This field contains a unique identifier. You cannot color on such a field. However, you can search for values in this field using 'Edit > Find by ID'.");
           return null;
       }

       if (fieldInfo.diffValCount > MAXCOLORCOUNT && fieldInfo.type==="enum") {
           warn("This field has "+fieldInfo.diffValCount+" different values. Coloring on a field that has more than "+MAXCOLORCOUNT+" different values is not supported.");
           return null;
       }

       var defaultMetaField = db.getDefaultColorField()[1];
       if (fieldName===defaultMetaField)
           changeUrl({"meta":null, "gene":null});
       else
           changeUrl({"meta":fieldName, "gene":null});


       db.loadMetaVec(
           fieldIdx, 
           function(metaArr, newMetaInfo) {
               buildLegendForMetaIdx(fieldIdx);
               var renderColors = legendGetColors(gLegend.rows);
               renderer.setColors(renderColors); 
               renderer.setColorArr(metaArr); 
               doneLoad(); 
           }, 
           exprBinCount,
           onProgress
       );

       //changeUrl({"gene":null, "meta":fieldName});
       changeUrl({"pal":null});
       // clear the gene search box
       var select = $('#tpGeneCombo')[0].selectize.clear();
    }

    function activateTab(name) {
        /* activate a tab on the left side */
        var idx = 0;
        if (name==="gene")
            idx = 1;

        $( "#tpLeftTabs" ).tabs( "option", "active", idx );
    }

    function doLog2(arr) {
        /* take log2(x+1) for all values in array and return the result */
        var arr2 = new Float64Array(arr.length);
        for (var i = 0; i < arr.length; i++) {
            arr2.push(Math.log2(arr[i]+1));
        }
        return arr2;
    }

    function splitExprByMeta(exprVec, splitArr, selCells) {
        /* split the expression vector into two vectors. splitArr is an array with 0/1, indicates where values go.
         * if selCells is not null, restrict the splitting to just indices in selCells.
         * Returns array of the two arrays.
         * */
        console.time("findCellsWithMeta");
        if (exprVec.length!==splitArr.length) {
            warn("internal error - splitExprByMeta: exprVec has diff length from splitArr");
        }

        var arr1 = [];
        var arr2 = [];

        // code duplication, not very elegant, but avoids creating an array just for the indices
        if (selCells.length===0)
            // the version if no cells are selected
            for (var cellIdx = 0; cellIdx < exprVec.length; cellIdx++) {
                var val = exprVec[cellIdx];
                if (splitArr[cellIdx]==0)
                    arr1.push(val);
                else
                    arr2.push(val);
            }
        else
            // the version with a cell selection
            for (var i = 0; i < selCells.length; i++) {
                var cellIdx = selCells[i];
                var val = exprVec[cellIdx];
                if (splitArr[cellIdx]==0)
                    arr1.push(val);
                else
                    arr2.push(val);
            }

        if (db.conf.violinDoLog2) {
            console.time("log2");
            arr1 = doLog2(arr1);
            arr2 = doLog2(arr2);
            console.timeEnd("log2");
        }

        console.timeEnd("findCellsWithMeta");
        return [arr1, arr2];
    }

    function splitExpr(exprVec, selCells) {
        /* split the expression vector into two vectors, one for selected and one for unselected cells */
        console.time("splitExpr");
        var selMap = {};
        for (var i = 0; i < selCells.length; i++) {
            selMap[selCells[i]] = null;
        }

        var sel = [];
        var unsel = [];
        for (i = 0; i < exprVec.length; i++) {
            if (i in selMap)
                sel.push(exprVec[i]);
            else
                unsel.push(exprVec[i]);
        }

        console.timeEnd("splitExpr");
        return [sel, unsel];
    }

    function buildViolinFromValues(labelList, dataList) {
        /* make a violin plot given the labels and the values for them */
        console.time("violinDraw");
        //removeViolinPlot();
        if ("violinChart" in window)
            window.violinChart.destroy();

        //var htmls = [];
        //$('#tpLegendContent').append(htmls.join(""));

        var labelLines = [];
        //labelLines.push([labelList[0], dataList[0].length+" cells"]);
        labelLines.push([labelList[0], dataList[0].length]);
        if (dataList.length > 1)
            //labelLines.push([labelList[1], dataList[1].length+" cells"]);
            labelLines.push([labelList[1], dataList[1].length]);

        const ctx = document.getElementById("tpViolinCanvas").getContext("2d");

 	var boxplotData = {
          labels : labelLines,
	  datasets: [{
            data : dataList,
	    label: 'Dataset 1',
	    backgroundColor: 'rgba(255,0,0,0.5)',
	    borderColor: 'red',
	    borderWidth: 1,
	    outlierColor: '#999999',
	    padding: 7,
	    itemRadius: 0
	}]
	};

	      //scales: {
		//xAxes: [{
		    //ticks: {
			//autoSkip: false,
			//maxRotation: 40,
			//minRotation: 40
		    //}
		//}],
	      //},
	      //responsive: true,
        var optDict = { maintainAspectRatio: false,
              legend: { display: false },
	      title: { display: false }
        };

        var yLabel = null;
        if (db.conf.unit===undefined && db.conf.matrixArrType==="Uint32")
            yLabel = "read/UMI count"
        if (db.conf.unit!==undefined)
            yLabel = db.conf.unit;

        if (yLabel!==null)
            optDict.scales = { yAxes: [{ scaleLabel: { display: true, labelString: yLabel} }] };

	window.violinChart = new Chart(ctx, {
	    type: 'violin',
	    data: boxplotData,
	    options: optDict});
        console.timeEnd("violinDraw");
    }


    function buildViolinFromMeta(exprVec, metaName, selCells) {
        /* load a binary meta vector, split the exprVector by it and make two violin plots, one meta value vs the other.  */
        var metaInfo = findMetaInfo(metaName);
        if (metaInfo.valCounts.length!==2) {
            alert("Config error: meta field in 'violinField', '"+db.conf.violinField+"' does not have two distinct values.");
            return;
        }
        var labelList = [metaInfo.valCounts[0][0], metaInfo.valCounts[1][0]];
        db.loadMetaVec( metaInfo.index,
                function(metaArr) {
                    var dataList = splitExprByMeta(exprVec, metaArr, selCells);
                    buildViolinFromValues(labelList, dataList);
                },
                exprBinCount,
                null);
    }

    //function removeViolinPlot() {
        /* destroy the violin plot */
        //if ("violinChart" in window)
            //window.violinChart.destroy();
        //$('#tpViolinCanvas').remove();
    //}

    function buildViolinPlot() {
        /* create the violin plot, depending on the current selection and the violinField config */
        var exprVec = gLegend.exprVec;
        if (exprVec===undefined)
            return;

        var dataList = [];
        var labelList = [];
        var selCells = renderer.getSelection();
        // if we have a violin meta field to split on, make two violin plots, one meta vs, the other meta
        // restrict the plot to the selected cells, if any
        if (db.conf.violinField!=undefined) {
            buildViolinFromMeta(exprVec, db.conf.violinField, selCells);
        } else {
            // there is no violin field
            if (selCells.length===0) {
                // no selection, no violinField: default to a single violin plot
                dataList = [Array.prototype.slice.call(exprVec)];
                labelList = ['All cells'];
                buildViolinFromValues(labelList, dataList);
            } else {
                // cells are selected and no violin field: make two violin plots, selected against other cells
                dataList = splitExpr(exprVec, selCells);
                labelList = ['Selected', 'Others'];
                if (dataList[1].length===0) {
                    dataList = [dataList[0]];
                    labelList = ['All Selected'];
                }
                buildViolinFromValues(labelList, dataList);
            }
        }
    }

    function selectizeSetValue(selector, name) {
            /* little convenience method to set a selective dropdown to a given value */
        if (name===undefined)
            return;
        var sel = $(selector)[0].selectize;
        sel.addOption({text: name, value: name});
        sel.setTextboxValue(name);
        sel.refreshOptions();
        // update the <select> element
        $(selector).empty();
        $(selector).append($('<option>', { value: name, text : name}));
        //sel.setValue(name, true);
    }

    function loadGeneAndColor(geneSym, onDone) {
        /* color by a gene, load the array into the renderer and call onDone or just redraw */
        if (onDone===undefined)
            onDone = function() { renderer.drawDots(); };

        function gotGeneVec(exprArr, decArr, geneSym, geneDesc, binInfo) {
            /* called when the expression vector has been loaded */
            if (decArr===null)
                return;
            console.log("Received expression vector, gene "+geneSym+", geneId "+geneDesc);
            _dump(binInfo);
            makeLegendExpr(geneSym, geneDesc, binInfo, exprArr, decArr);

            renderer.setColors(legendGetColors(gLegend.rows));
            renderer.setColorArr(decArr);
            buildLegendBar();
            onDone();

            // update the gene combo box
            selectizeSetValue("#tpGeneCombo", geneSym);

            // update the "recent genes" div
            for (var i = 0; i < gRecentGenes.length; i++) {
                // remove previous gene entry with the same symbol
                if (gRecentGenes[i][0]===geneSym) {
                    gRecentGenes.splice(i, i);
                    break;
                }
            }
            gRecentGenes.unshift([geneSym, geneDesc]); // insert at position 0
            gRecentGenes = gRecentGenes.slice(0, 9); // keep only nine last
            buildGeneTable(null, "tpRecentGenes", null, null, gRecentGenes);
            $('#tpRecentGenes .tpGeneBarCell').click( onGeneClick );
        }

        changeUrl({"gene":geneSym, "meta":null, "pal":null});
        console.log("Loading gene expression vector for "+geneSym);
        db.loadExprAndDiscretize(geneSym, gotGeneVec, onProgress, exprBinCount);

        // clear the meta combo
        $('#tpMetaCombo').val(0).trigger('chosen:updated');
    }

   function gotCoords(coords, info, clusterMids, newRadius) {
       /* called when the coordinates have been loaded */
       if (coords.length===0)
           alert("cellBrowser.js/gotCoords: coords.bin seems to be empty");
       var opts = {};
       if (newRadius)
           opts["radius"] = newRadius;
       renderer.setCoords(coords, clusterMids, info.minX, info.maxX, info.minY, info.maxY, opts);
   }

    function renderData() {
    /* init the renderer, start loading and draw data when ready
     */
       var forcePalName = getVar("pal", null);

       var loadsDone = 0;

       var selList = null; // search expression to select, in format accepted by findCellsMatchingQueryList()

       function doneOnePart() {
       /* make sure renderer only draws when both coords and other data have loaded */
           loadsDone +=1;
           if (loadsDone===2) {
               buildLegendBar();

               if (forcePalName!==null) {
                   legendChangePaletteAndRebuild(forcePalName);
               }
               else
                   renderer.setColors(legendGetColors(gLegend.rows));

               renderer.setTitle("Dataset: "+db.conf.shortLabel);
               if (selList)
                   findCellsMatchingQueryList(selList, function (cellIds) {
                        renderer.selectSet(cellIds);
                        renderer.drawDots();
                   });
               else
                   renderer.drawDots();
           }
       }

       function guessRadiusAlpha(dotCount) {
           /* return reasonable radius and alpha values for a number of dots */
           if (dotCount<3000)
               return [4, 0.7];
           if (dotCount<6000)
               return [4, 0.6];
           if (dotCount<10000)
               return [3, 0.5];
           if (dotCount<28000)
               return [3, 0.3];
           if (dotCount<35000)
               return [1, 0.5];
           // more than 28k:
           return [0, 0.3];
       }

       function makeRendConf(dbConf, dotCount) {
           /* return the 'args' object for the renderer, based on dbConf and count of dots */
           var rendConf = {};

           var radius = dbConf.radius;
           var alpha = dbConf.alpha;

           if (radius===undefined || alpha===undefined)
               var radiusAlpha = guessRadiusAlpha(dotCount);

           if (radius===undefined)
               radius = radiusAlpha[0];
           if (alpha===undefined)
               alpha = radiusAlpha[1];

           rendConf["radius"] = radius;
           rendConf["alpha"] = alpha;

           rendConf["mode"] = "move"; // default mode, one of "move", "select" or "zoom"

           return rendConf;
        }

       function gotFirstCoords(coords, info, clusterMids) {
           /* XX very ugly way to implement promises. Need a better approach one day. */
           gotCoords(coords, info, clusterMids);
           doneOnePart();
       }

       var rendConf = makeRendConf(db.conf, db.conf.sampleCount);
       renderer.initPlot(rendConf);

       buildLeftSidebar();
       buildToolBar(db.conf.coords, db.conf.name, metaBarWidth+metaBarMargin, toolBarHeight);
       //activateMode("move");

       db.loadCoords(0, gotFirstCoords, onProgress);

       var colorByInfo = db.getDefaultColorField();
       var colorType = colorByInfo[0];
       var colorBy = colorByInfo[1];

       // allow to override coloring by URL args
       if (getVar("gene")!==undefined) {
           colorType = "gene";
           colorBy = getVar("gene");
           activateTab("gene");
       }
       else if (getVar("meta")!==undefined) {
           colorType = "meta";
           colorBy = getVar("meta");
           activateTab("meta");
       }
       if (getVar("select")!==undefined) {
           selList = JSURL.parse(getVar("select"));
       }

       gLegend = {};
       if (colorType==="meta") {
           colorByMetaField(colorBy, doneOnePart);
           // update the meta field combo box
           var fieldIdx  = db.fieldNameToIndex(colorBy);
           $('#tpMetaCombo').val(fieldIdx).trigger('chosen:updated');
       }
       else {
           loadGeneAndColor(colorBy, doneOnePart);
       }

       if (db.conf.quickGenes)
           db.preloadGenes(db.conf.quickGenes, function() { updateGeneTableColors(null); }, onProgressConsole, exprBinCount);
       db.preloadAllMeta(exprBinCount);
    }

    function onTransClick(ev) {
    /* user has clicked transparency menu entry */
        var transText = ev.target.innerText;
        var transStr = transText.slice(0, -1); // remove last char
        var transFloat = 1.0 - (parseFloat(transStr)/100.0);
        transparency = transFloat;
        plotDots();
        $("#tpTransMenu").children().removeClass("active");
        $("#tpTrans"+transStr).addClass("active");
        renderer.render(stage);
    }

    function legendSort(sortBy) {
        /* sort the legend by "name" or "count" */
        var rows = gLegend.rows;

        if (sortBy==="name") {
            // index 2 is the label
            rows.sort(function(a, b) { return naturalSort(a[2], b[2]); });
        }
        else {
            // sort this list by count = index 3
            rows.sort(function(a, b) { return b[3] - a[3]; }); // reverse-sort by count
        }
        buildLegendBar();
    }

    //function filterCoordsAndUpdate(cellIds, mode) {
    /* hide/show currently selected cell IDs or "show all". Rebuild the legend and the coloring. */
        //if (mode=="hide")
            //shownCoords = removeCellIds(shownCoords, cellIds);
        //else if (mode=="showOnly")
            //shownCoords = showOnlyCellIds(shownCoords, cellIds);
        //else
            //shownCoords = allCoords.slice();

        //pixelCoords = scaleData(shownCoords);

        //makeLegendObject();
        //buildLegendBar();
        //gSelCellIds = {};
        //plotDots();
        //renderer.render(stage);
        //menuBarShow("#tpShowAllButton");
    //}

    /* function onHideSelectedClick(ev) {
     user clicked the hide selected button
        filterCoordsAndUpdate(gSelCellIds, "hide");
        menuBarHide("#tpFilterButton");
        menuBarHide("#tpOnlySelectedButton");
        menuBarShow("#tpShowAllButton");
        ev.preventDefault();
    }


    function onShowOnlySelectedClick(ev) {
     // user clicked the only selected button
        filterCoordsAndUpdate(gSelCellIds, "showOnly");
        menuBarHide("#tpFilterButton");
        menuBarHide("#tpOnlySelectedButton");
        menuBarShow("#tpShowAllButton");
        ev.preventDefault();
    }

    function onShowAllClick(ev) {
    // user clicked the show all menu entry
        //gSelCellIds = {};
        filterCoordsAndUpdate(gSelCellIds, "showAll");
        shownCoords = allCoords.slice(); // complete copy of list, fastest in Blink
        pixelCoords = scaleData(shownCoords);
        makeLegendObject();
        buildLegendBar();
        gClasses = assignCellClasses();
        plotDots();
        menuBarHide("#tpFilterButton");
        menuBarHide("#tpOnlySelectedButton");
        menuBarHide("#tpShowAllButton");
        gLegend.lastClicked = null;
        renderer.render(stage);
    } */

    function onHideShowLabelsClick(ev) {
    /* user clicked the hide labels / show labels menu entry */
        if ($("#tpHideShowLabels").text()===SHOWLABELSNAME) {
            renderer.setShowLabels(true);
            $("#tpHideShowLabels").text(HIDELABELSNAME);
        }
        else {
            renderer.setShowLabels(false);
            $("#tpHideShowLabels").text(SHOWLABELSNAME);
        }

        renderer.drawDots();
    }

    function onSizeClick(ev) {
    /* user clicked circle size menu entry */
        var sizeText = ev.target.innerText;
        var sizeStr = sizeText.slice(0, 1); // keep only first char
        circleSize = parseInt(sizeStr);
        $("#tpSizeMenu").children().removeClass("active");
        $("#tpSize"+circleSize).addClass("active");
        plotDots();
        renderer.render(stage);
    }

    function onZoom100Click(ev) {
    /* in addition to zooming (done by maxPlot already), reset the URL */
        changeUrl({'zoom':null});
        renderer.zoom100();
        renderer.drawDots();
        $("#tpZoom100Button").blur(); // remove focus
        ev.preventDefault();
        return false;
    }

    function activateMode(modeName) {
        renderer.activateMode(modeName);
    }

    function onZoomOutClick(ev) {
        var zoomRange = renderer.zoomBy(0.8);
        pushZoomState(zoomRange);
        renderer.drawDots();
        ev.preventDefault();
    }

    function onZoomInClick(ev) {
        var zoomRange = renderer.zoomBy(1.2);
        pushZoomState(zoomRange);
        renderer.drawDots();
        ev.preventDefault();
    }

    function onWindowResize(ev) {
        /* called when window is resized by user */
        resizeDivs();
    }

    function onColorPaletteClick(ev) {
        /* called when users clicks a color palette */
        var palName = ev.target.getAttribute("data-palette");
        legendChangePaletteAndRebuild(palName);
        renderer.drawDots();
    }

    function buildEmptyLegendBar(fromLeft, fromTop) {
        // create an empty right side legend bar
        var htmls = [];
        htmls.push("<div id='tpLegendBar' style='position:absolute;top:"+fromTop+"px;left:"+fromLeft+"px; width:"+legendBarWidth+"px'>");
        htmls.push("<div class='tpSidebarHeader'>Legend");

        //htmls.push("<div id='tpToolbarButtons' style='padding-bottom: 2px'>");
        htmls.push("<div style='float:right' class='btn-group btn-group-xs'>");
            htmls.push("<button type='button' class='btn btn-default dropdown-toggle' data-toggle='dropdown' aria-haspopup='true' aria-expanded='false' id='tpChangeColorScheme'>Colors&nbsp;<span class='caret'> </span></button>");
            htmls.push('<ul class="dropdown-menu pull-right">');
            htmls.push('<li><a class="tpColorLink" data-palette="default" href="#">Reset to Default</a></li>');
            htmls.push('<li><a class="tpColorLink" data-palette="rainbow" href="#">Rainbow Qualitative</a></li>');
            htmls.push('<li><a class="tpColorLink" data-palette="tol-dv" href="#">Paul Tol&#39;s Qualitative</a></li>');
            htmls.push('<li><a class="tpColorLink" data-palette="blues" href="#">Shades of Blues</a></li>');
            htmls.push('<li><a class="tpColorLink" data-palette="reds" href="#">Shades of Reds</a></li>');
            htmls.push('<li><a class="tpColorLink" data-palette="tol-sq" href="#">Beige to red</a></li>');
            htmls.push('<li><a class="tpColorLink" data-palette="tol-rainbow" href="#">Blue to red</a></li>');
            htmls.push('</ul>');
        htmls.push("</div>"); // btn-group
        //htmls.push("</div>"); // tpToolbarButtons

        htmls.push("</div>"); // tpSidebarHeader

        htmls.push("<div id='tpLegendTitleBox' style='position:relative; width:100%; height:1.5em; font-weight: bold'>");
                    htmls.push("<div id='tpLegendContent'>");
                    htmls.push("</div>"); // content
        htmls.push("</div>"); // bar
        $(document.body).append(htmls.join(""));

        $(".tpColorLink").click( onColorPaletteClick );
    }

    function getTextWidth(text, font) {
        // re-use canvas object for better performance
        // http://stackoverflow.com/questions/118241/calculate-text-width-with-javascript
        var canvas = getTextWidth.canvas || (getTextWidth.canvas = document.createElement("canvas"));
        var context = canvas.getContext("2d");
        context.font = font;
        var metrics = context.measureText(text);
        return metrics.width;
    }

    function populateTable(table, rows, cells, content) {
    /* build table from DOM objects */
        var is_func = (typeof content === 'function');
        if (!table) table = document.createElement('table');
        for (var i = 0; i < rows; i++) {
            var row = document.createElement('tr');
            for (var j = 0; j < cells; j++) {
                row.appendChild(document.createElement('td'));
                var text = !is_func ? (content + '') : content(table, i, j);
                row.cells[j].appendChild(document.createTextNode(text));
            }
            table.appendChild(row);
        }
        return table;
    }

    function legendGetColors(rows) {
    /* go over the legend lines: create an array of colors in the order of their meta value indexes.
     * (the values in the legend may be sorted not in the order of their internal indices) */
        if (rows===undefined)
            return [];

        var colArr = [];
        for (var i = 0; i < rows.length; i++) {
            var row = rows[i];
            var col = row[0];
            if (col===null)
                col = row[1]; // only use default color if nothing else set

            var idx = row[4]; // 4 = meta val index or expression bin XX
            colArr[idx] = col; // 0 = color
        }

        return colArr;
    }

    function legendChangePaletteAndRebuild(palName) {
        /* change the legend color palette and put it into the URL */
        var rows = gLegend.rows;
        var success = legendSetPalette(gLegend, palName);
        if (success) {
            if (palName==="default")
                changeUrl({"pal":null});
            else
                changeUrl({"pal":palName});
            buildLegendBar();
            var colors = legendGetColors(gLegend.rows);
            renderer.setColors(colors);
        }
    }

    function legendSetPalette(legend, origPalName) {
    /* update the defColor [1] attribute of all legend rows. pal is an array of hex colors.
     * Will use the predefined colors that are
     * in the legend.metaInfo.colors configuration, if present.
     * */
        var palName = origPalName;

        //palName = getVar("pal", palName);

        if (origPalName==="default") {
            legendResetColors();
            //changeUrl({"pal":null});
            if (legend.rowType==="category")
                palName = cDefQualPalette;
            else
                palName = cDefGradPalette;
        }

        var rows = legend.rows;
        var n = rows.length;
        var pal = null;
        var usePredefined = false;
        // if this is a field for which colors were defined manually, use them
        if (legend.metaInfo!==undefined && legend.metaInfo.colors!==undefined && origPalName==="default") {
            pal = legend.metaInfo.colors;
            usePredefined = true;
        } else
            pal = makeColorPalette(palName, n);

        if (pal===null) {
            alert("Sorry, this palette does not have "+rows.length+" different colors");
            return false;
        }

        for (var i = 0; i < rows.length; i++) {
            rows[i][1] = pal[i];
        }
        legend.palName = palName;

        // update the dropdown menu
        $('.tpColorLink').parent().removeClass("active");
        // force the menu to the "defaults" entry if we're using predefined colors
        if (usePredefined)
            palName = "default";
        $('.tpColorLink[data-palette="'+palName+'"]').parent().addClass("active");
        return true;
    }

     function labelForBinMinMax(binMin, binMax) {
        /* given the min/max of a numeric value bin, return a good legend for it */
        // pretty print the numbers
        const minDig = 2;
        //if (binMin % 1 === 0) // % 1 = fractional part
            //minDig = 0

        const maxDig = 2;
        //if (binMin % 1 === 0)
         //   maxDig = 0

        var legLabel = "";
        if (binMin==="Unknown")
            legLabel = "Unknown";
        else if (binMin!==binMax)
            legLabel = binMin.toFixed(minDig)+' - '+binMax.toFixed(maxDig);
        else
            legLabel = binMin.toFixed(minDig);
        return legLabel;
    }

    function makeLegendRowsNumeric(binInfo) {
        /* return an array of legend lines given bin info from gene expression or a numeric meta field  */
        var legendRows = [];
        //var zeroIsGrey = false;

        // special case for the first "0" element = no value, make this always grey
        //var bin0Min = binInfo[0][0];
        //var bin0Max = binInfo[0][1];
        //if (bin0Min===0 && bin0Max===0)
            //zeroIsGrey = true;

        //var defColors = makeColorPalette(10, true, zeroIsGrey);
        var colIdx = 0;
        for (var binIdx = 0; binIdx < binInfo.length; binIdx++) {
            var binMin = binInfo[binIdx][0];
            var binMax = binInfo[binIdx][1];

            var count  = binInfo[binIdx][2];
            var legendId = binIdx;

            var legLabel = labelForBinMinMax(binMin, binMax);

            var uniqueKey = legLabel;
            var legColor = null;

            // override any color with the color specified in the current URL
            var savKey = COL_PREFIX+legLabel;
            var legColor = getVar(savKey, null);

            if (binMin===0 && binMax===0) {
                legLabel = "No Value";
                uniqueKey = "noExpr";
                legColor = cNullColor;
            }
            else
                colIdx++;

            legendRows.push( [ legColor, null, legLabel, count, binIdx, uniqueKey] );
        }
        return legendRows;
    }

    function makeLegendExpr(geneSym, geneId, binInfo, exprVec, decExprVec) {
        /* build gLegend object for coloring by expression
         * return the colors as an array of hex codes */

        activateTooltip("#tpGeneSym");

        var legendRows = makeLegendRowsNumeric(binInfo);
        var colors = legendGetColors(legendRows);

        gLegend.rows = legendRows;
        gLegend.title = "Gene: "+geneSym;
        gLegend.titleHover = geneId;
        gLegend.geneSym = geneSym;
        gLegend.rowType = "range";
        gLegend.exprVec = exprVec; // raw expression values, e.g. floats
        gLegend.decExprVec = decExprVec; // expression values as deciles, array of bytes
        legendSetPalette(gLegend, "default");
        return colors;
    }

    function alphaNumSearch(genes, saneSym) {
        /* use alpha-num-only search in gene list for saneSym */
        for (var i=0; i<genes.length; i++) {
            var geneSym = genes[i][0];
            if (saneSym===onlyAlphaNum(geneSym))
                return geneSym;
        }
        return null;
    }

    function phoneHome() {
      /* add empty javascript to document so we can count usage at UCSC for grant reports */
      /* -> does this pose a data protection issue? Need to document. Does it require opt-in ? */
      var s = document.createElement( 'script' );
      s.setAttribute( 'src', "https://cells.ucsc.edu/js/cbTrackUsage.js" );
      s.async = true;
      document.body.appendChild( s );
    }

    function onGeneClick (event) {
    /* user clicked on a gene in the gene table */
        var saneSym = event.target.id.split("_")[1]; // the symbol of the gene, as only-alphaNum chars
        $('.tpMetaBox').removeClass('tpMetaSelect');
        $('.tpGeneBarCell').removeClass("tpGeneBarCellSelected");
        $('#tpGeneBarCell_'+saneSym).addClass("tpGeneBarCellSelected");

        // search through both quick and recent gene lists to find the real gene symbol
        var geneSym = null;
        var quickGenes = db.conf.quickGenes;
        if (quickGenes)
            geneSym = alphaNumSearch(quickGenes, saneSym)
        if (geneSym===null)
            geneSym = alphaNumSearch(gRecentGenes, saneSym)

        loadGeneAndColor(geneSym);
        event.stopPropagation();
    }

    function showDialogBox(htmlLines, title, options) {
        /* show a dialog box with html in it */
        $('#tpDialog').remove();

        var addStr = "";
        if (options.width!==undefined)
            addStr = "max-width:"+options.width+"px;";
        var maxHeight = $(window).height()-200;
        // unshift = insert at pos 0
        htmlLines.unshift("<div style='display:none;"+addStr+"max-height:"+maxHeight+"px' id='tpDialog' title='"+title+"'>");
        htmlLines.push("</div>");
        $(document.body).append(htmlLines.join(""));

        var dialogOpts = {modal:true, closeOnEscape:true};
        if (options.width!==undefined)
            dialogOpts["width"] = options.width;
        if (options.height!==undefined)
            dialogOpts["height"] = options.height;
        dialogOpts["maxHeight"] = maxHeight;
        if (options.buttons!==undefined)
            dialogOpts["buttons"] =  options.buttons;
        else
            dialogOpts["buttons"] =  {};

        if (options.showOk!==undefined)
            dialogOpts["buttons"].OK = function() { $( this ).dialog( "close" ); };
        if (options.showClose!=undefined)
            dialogOpts["buttons"].Cancel = function() { $( this ).dialog( "close" ); };
        //dialogOpts["position"] = "center";
        //dialogOpts["height"] = "auto";
        //dialogOpts["width"] = "auto";

        $( "#tpDialog" ).dialog(dialogOpts);
    }

    function onChangeGenesClick(ev) {
    /* called when user clicks the "change" button in the gene list */
        var htmls = [];
        htmls.push("<p style='padding-bottom: 5px'>Enter a list of gene symbols, one per line:</p>");
        htmls.push("<textarea id='tpGeneListBox' class='form-control' style='height:320px'>");

        var geneFields = gCurrentDataset.preloadGenes.genes;
        for (var i = 0; i < geneFields.length; i++) {
            htmls.push(geneFields[i][1]+"\r\n");
        }
        htmls.push("</textarea>");
        //htmls.push("<p>");
        //htmls.push("<button style='float:center;' id='tpGeneDialogOk' class='ui-button ui-widget ui-corner-all'>OK</button>");
        //htmls.push("</div>");
        //htmls.push("</div>");
        var buttons = {"OK" : onGeneDialogOkClick };
        showDialogBox(htmls, "Genes of interest", {height: 500, width:400, buttons:buttons});

        $('#tpGeneDialogOk').click ( onGeneDialogOkClick );
    }

    function onGeneLoadComplete() {
        /* called when all gene expression vectors have been loaded */
        console.log("All genes complete");
        // Close the dialog box only if all genes were OK. The user needs to see the list of skipped genes
        if ( $( "#tpNotFoundGenes" ).length===0 ) {
            $("#tpDialog").dialog("close");
        }

        var cellIds = getSortedCellIds();

        // transform the data from tpLoadGeneExpr as gene -> list of values (one per cellId) to
        // newExprData cellId -> list of values (one per gene)

        // initialize an empty dict cellId = floats, one per gene
        var newExprData = {};
        var geneCount = gLoad_geneList.length;
        var cellIdCount = cellIds.length;
        for (var i = 0; i < cellIdCount; i++) {
            cellId = cellIds[i];
            newExprData[cellId] = new Float32Array(gLoad_geneList); // XX or a = [] + a.length = x ?
        }

        // do the data transform
        var newGeneFields = [];
        var newDeciles = {};
        for (var geneI = 0; geneI < gLoad_geneList.length; geneI++) {
            var geneSym = gLoad_geneList[geneI];
            var geneInfo = gLoad_geneExpr[geneSym];

            var geneId = geneInfo[0];
            var geneVec = geneInfo[1];
            var deciles = geneInfo[2];
            newGeneFields.push( [geneSym, geneId] );
            newDeciles[geneSym] = deciles;

            for (var cellI = 0; cellI < cellIdCount; cellI++) {
                cellId = cellIds[cellI];
                newExprData[cellId][geneI] = geneVec[cellI];
            }
        }

        gLoad_geneList = null;
        gLoad_geneExpr = null;

        gCurrentDataset.preloadExpr = {};
        gCurrentDataset.preloadExpr.genes = newGeneFields;
        gCurrentDataset.preloadExpr.cellExpr = newExprData;
        gCurrentDataset.preloadExpr.deciles = newDeciles;

        //tpGeneTable();
    }

    //function onReceiveExprLineProgress(line) {
        /* called when a line of the expression matrix has been loaded: parse line and upd. progressbar */
        //var symbol = this.geneSymbol;
        //console.log("Got gene "+symbol);
        //var exprTuple = parseMatrixLine(line);
        //var exprVec = exprTuple[1];
        //exprTuple.push( getDeciles(exprVec) );
        //gLoad_geneExpr[symbol] = exprTuple;
//
        //var progressbar = $( "#tpGeneProgress" );
        //var val = progressbar.progressbar( "value" ) || 0 ;
        //val++;
        //progressbar.progressbar( "value", val );
        //$( "#tpProgressLabel" ).text(symbol);
//
        //var progrMax = progressbar.progressbar("option", "max");
        //if (val >= progrMax)
            //onGeneLoadComplete();
    //}

    /**
     from https://stackoverflow.com/questions/29855098/is-there-a-built-in-javascript-function-similar-to-os-path-join:
     * Joins 2 paths together and makes sure there aren't any duplicate seperators
     * @param parts the parts of the url to join. eg: ['http://google.com/', '/my-custom/path/']
     * @param separator The separator for the path, defaults to '/'
     * @returns {string} The combined path
     */
    function joinPaths(parts, separator) {
      return parts.map(function(part) { return part.trim().replace(/(^[\/]*|[\/]*$)/g, ''); }).join(separator || '/');
    }

    //function singleExprDone() {
    ///* called when both cellIds(header) and single line of the expr matrix have been read */
    //    var sExpr = gCurrentDataset.singleExpr;
    //    if (sExpr.exprVec===undefined || gCurrentDataset.matrixCellIds==undefined)
    //        // don't proceed if one part of the data is not here yet
    //        return;

    //    // convert the expression vector to a dict cellId -> array of float, with a single value
    //    var cellToExpr = {};
    //    var exprVec = sExpr.exprVec;
    //    var cellIds = gCurrentDataset.matrixCellIds;
    //    for (var i = 0; i < cellIds.length; i++) {
    //        var cellId = cellIds[i];
    //        var val = [exprVec[i]];
    //        cellToExpr[cellId] = val;
    //    }

    //    var geneSym = sExpr.symbol;
    //    console.log("XX here with symbol"+geneSym);
    //    if (geneSym !== null) {
    //        console.log("XX adding to combo"+geneSym);
    //        var select = $("#tpGeneCombo").selectize();
    //        var selectize = select[0].selectize;
    //        //var optId = selectize.search(geneSym);
    //        selectize.addOption({text: geneSym, value: geneSym});
    //        selectize.refreshOptions();
    //        selectize.setTextboxValue(geneSym);
    //    }


    //}

    //function onReceiveMatrixSingleExprLine(line) {
    //    /* got a single expression line from the matrix, no progressbar */
    //    var sExpr = gCurrentDataset.singleExpr;
    //    sExpr.symbol = this.geneSymbol;
    //    console.log("Got gene vector for "+sExpr.symbol);
    //    var exprTuple = parseMatrixLine(line);
    //    sExpr.geneId  = exprTuple[0];
    //    sExpr.exprVec = exprTuple[1];
    //    sExpr.deciles = getDeciles(sExpr.exprVec);

    //    singleExprDone();
    //}

    //function onReceiveMatrixHeader(line) {
    //    /* received the */
    //    line = line.trim(); // old scripts always kept the newline
    //    var fields = line.split("\t");
    //    var cellIds = fields.slice(1); // copy all but first
    //    console.log("Got header, cellCount="+cellIds.length);
    //    gCurrentDataset.matrixCellIds = cellIds;
    //    singleExprDone();
    //}

    function onGeneDialogOkClick(ev) {
    /* called the user clicks the OK button on the 'paste your genes' dialog box */
        var genes = $('#tpGeneListBox').val().replace(/\r\n/g, "\n").split("\n");
        $("#tpDialog").remove();

        gLoad_geneList = [];
        gLoad_geneExpr = {};

        var notFoundGenes = [];
        var baseUrl = gCurrentDataset.baseUrl;
        var url = joinPaths([baseUrl, "geneMatrix.tsv"]);
        var validCount = 0; // needed for progressbar later
        var matrixOffsets = gCurrentDataset.matrixOffsets;
        for (var i = 0; i < genes.length; i++) {
            var gene = genes[i];
            if (gene.length===0) // skip empty lines
                continue;
            if (!(gene in matrixOffsets))
                {
                notFoundGenes.push(gene);
                continue;
                }

            gLoad_geneList.push(gene);
            var offsetInfo = matrixOffsets[gene];
            var start = offsetInfo[0];
            var end = start+offsetInfo[1];
            jQuery.ajax( { url: url,
                headers: { Range: "bytes="+start+"-"+end } ,
                geneSymbol : gene,
                success: onReceiveExprLineProgress
            });
        }

        var htmls = [];
        htmls.push("<div id='tpGeneProgress'><div class='tpProgressLabel' id='tpProgressLabel'>Loading...</div></div>");

        if (notFoundGenes.length!=0) {
            htmls.push("<div id='tpNotFoundGenes'>Could not find the following gene symbols: ");
            htmls.push(notFoundGenes.join(", "));
            htmls.push("</div>");
            //htmls.push("<button style='float:center;' id='tpGeneDialogOk' class='ui-button ui-widget ui-corner-all'>OK</button>");
            //for (var i = 0; i < notFoundGenes.length; i++) {
                //htmls.push(notFoundGenes[i]);
            //}
            //htmls.push("<p>Could not find the following gene symbols:</p>");
            //showDialogBox(htmls, "Warning", 400);
        }

        var showOk = (notFoundGenes.length!=0);
        showDialogBox(htmls, "Downloading expression data", {width:350, showOk:true});

        var progressLabel = $( "#tpProgressLabel" );
        $("#tpGeneProgress").progressbar( {
              value: false,
              max  : gLoad_geneList.length
              });

    }

    function buildGeneTable(htmls, divId, title, subtitle, geneInfos) {
    /* create gene expression info table. if htmls is null, update DIV with divId in-place. */
        var doUpdate = false;
        if (htmls===null) {
            htmls = [];
            doUpdate = true;
        }

        var tableWidth = metaBarWidth;
        var cellWidth = gGeneCellWidth;

        if (title) {
            htmls.push("<div style='margin-top:8px' id='"+divId+"_title'>");
            htmls.push("<div style='padding-left:3px; font-weight:bold'>"+title+"</div>");
            if (subtitle) {
                htmls.push('<div style="margin-top:6px" class="tpHint">');
                htmls.push(subtitle);
                htmls.push('</div>');
            }
            htmls.push("</div>"); // divId_title
        }

        if (doUpdate) {
            $('#'+divId).empty();
        }

        htmls.push("<div id='"+divId+"'>");

        if (geneInfos===undefined || geneInfos===null || geneInfos.length===0) {
            htmls.push("</div>")
            return;
        }

        htmls.push('<table style="margin-top:10px" id="tpGeneTable"><tr>');
        //htmls.push('<td><button id="tpChangeGenes" title="Change the list of genes that are displayed in this table" class = "ui-button ui-widget ui-corner-all" style="width:95%">Change</button></td>');

        var colsPerRow = Math.round(tableWidth / cellWidth);
        var cellWidth = Math.round(tableWidth/colsPerRow);

        var currWidth = 1;
        for (var i = 0; i < geneInfos.length; i++) {
            var geneInfo = geneInfos[i];
            var geneId   = geneInfo[0];
            var geneDesc = geneInfo[1];
            if (((i % colsPerRow) == 0) && (i!=0)) {
                htmls.push("</tr><tr>");
            }
            htmls.push('<td title="'+geneDesc+'" id="tpGeneBarCell_'+onlyAlphaNum(geneId)+'" class="tpGeneBarCell">'+geneId+'</td>');
        }
        htmls.push("</tr></table>");
        htmls.push("</div>"); // divId

        if (doUpdate) {
            $('#'+divId).html(htmls.join(""));
        }
    }

    function likeEmptyString(label) {
    /* some special values like "undefined" and empty string get colored in grey  */
        return (label===null || label.trim()==="" || label==="none" || label==="None" || label==="unknown" ||
            label==="nd" || label==="n.d." ||
            label==="Unknown" || label==="NaN" || label==="NA" || label==="undefined" || label==="Na");
    }

    function numMetaToBinInfo(fieldInfo) {
        /* convert a numeric meta field info to look like gene expression info for the legend:
         * an array of [start, end, count] */
        var binInfo = [];
        var binMethod = fieldInfo.binMethod;
        if (binMethod==="uniform") {
            // old method, not used anymore
            var binMin = fieldInfo.minVal;
            var stepSize = fieldInfo.stepSize;
            var binCounts = fieldInfo.binCounts;
            var binCount = fieldInfo.binCounts.length;
            for (var i=0; i<binCount; i++) {
                binInfo.push( [binMin, binMin+stepSize, binCounts[i]] );
                binMin+=stepSize;
            }
        } else if (binMethod==="quantiles") {
            // newer method for pre-quantified fields
            var binMin = fieldInfo.minVal;
            var breaks = fieldInfo.breaks;
            var binCounts = fieldInfo.binCounts;
            var binCountsLen = fieldInfo.binCounts.length;
            var binIdx = 0;
            if (breaks[0]=="Unknown") {
                binInfo.push( ["Unknown", "Unknown", binCounts[0]] );
                binIdx = 1;
            }

            for (; binIdx<binCountsLen; binIdx++) {
                var binMin = breaks[binIdx];
                var binMax = breaks[binIdx+1];
                var binCount = binCounts[binIdx];
                binInfo.push( [binMin, binMax, binCount] );
            }
        }
        else if (binMethod==="raw") {
            // no binning was done at all, this happens when there are not enough distinct values
            var values = fieldInfo.values;
            var binCounts = fieldInfo.binCounts;
            for (var i=0; i<values.length; i++) {
                var value = values[i];
                var valCount = binCounts[i];
                binInfo.push( [value, value, valCount] );
            }
        }
        else 
            // these days, we don't pre-quantify anymore. The binning is done on the client now
            // and the meta loading function adds the bin info to the field info object
            //alert("invalid value for meta field binMethod: "+binMethod); 
            binInfo = fieldInfo.binInfo;

        return binInfo;
    }

    function makeLegendMeta(metaIndex, sortBy) {
    /* Build a new legend object and return it */
        var legend = {};
        legend.type = "meta";
        legend.metaFieldIdx = metaIndex;
        legend.titleHover = null;

        var fieldInfo = db.getMetaFields()[metaIndex];
        legend.fieldName = fieldInfo.label;
        legend.title = legend.fieldName.replace(/_/g, " ");
        legend.metaInfo = fieldInfo;

        // numeric meta fields are a special case
        if (fieldInfo.type==="int" || fieldInfo.type==="float") {
            var binInfo = numMetaToBinInfo(fieldInfo);
            legend.rows = makeLegendRowsNumeric(binInfo);
            legend.rowType = "range";
            legendSetPalette(legend, "default");
            return legend;
        }

        if (fieldInfo.diffValCount > MAXCOLORCOUNT) {
            warn("This field has "+fieldInfo.diffValCount+" different values. Coloring on a field that has more than "+MAXCOLORCOUNT+" different values is not supported.");
            return null;
        }

        var metaCounts = fieldInfo.valCounts;

        // we are going to sort this list later, so we need to keep track of what the original
        // index in the list was, as every meta data value is stored by its index, not
        // its label. We store the index as [2] of the metaCounts array.
        if (metaCounts[0].length!==3)
            for (var valIdx=0; valIdx < metaCounts.length; valIdx++)
                metaCounts[valIdx].push(valIdx);

        var oldSortBy = cartGet("SORT", legend.fieldName);
        if (sortBy===undefined && oldSortBy!==undefined)
            sortBy = oldSortBy;

        var fieldName = fieldInfo.label;

        // force field names that look like "cluster" to a rainbow palette
        // even if they look like numbers
        if (sortBy===undefined) {
            // should cluster fields be sorted by their name
            if (fieldName.indexOf("luster") || fieldName.indexOf("ouvain"))
                sortBy = "count";
            else if (fieldInfo.type==="float" || fieldInfo.type==="int")
                sortBy = "name";
            else
                sortBy = "count";
        }

        // sort like numbers if the strings are mostly numbers, otherwise sort like strings
        var sortResult = sortPairsBy(metaCounts, sortBy);
        var countListSorted = sortResult.list;

        var useGradient = (fieldInfo.type==="float" || fieldInfo.type==="int");
        //var defaultColors = makeColorPalette(countListSorted.length, useGradient);

        var rows = [];
        //var defColIdx = 0;
        for (var legRowIdx = 0; legRowIdx < countListSorted.length; legRowIdx++) {
            var legRowInfo = countListSorted[legRowIdx];
            var label = legRowInfo[0];
            var count = legRowInfo[1];
            var valIdx = legRowInfo[2];
            var uniqueKey = label;

            //var defColor = defaultColors[legRowIdx];
            if (likeEmptyString(label))
                color = cNullColor;
            //else {
                //defColor = defaultColors[defColIdx];
                //defColIdx++;
            //    }
            // override any color with the color specified in the current URL
            var savKey = COL_PREFIX+label;
            var color = cartGet(savKey, null);

            rows.push( [ color, null, label, count, valIdx, uniqueKey] );
        }

        legend.rows = rows;
        legend.isSortedByName = sortResult.isSortedByName;
        legend.rowType = "category";
        legendSetPalette(legend, "default");
        return legend;
    }

    function findCellIdsForLegendIds (cellIdToLegendId, legendIds, cellIds) {
    /* given a legendId, return an object with cellIds that are associated to a given class */
        if (cellIds==undefined)
            cellIds = {};
        for (var i = 0; i < legendIds.length; i++) {
            var legendId = legendIds[i];
            for (var cellId in cellIdToLegendId) {
                if (gClasses[cellId] == legendId)
                    cellIds[cellId] = true;
                }
        }
        return cellIds;
    }

    function buildLegendForMetaIdx(fieldId) {
    /* build the legend for a meta field */
        var legend = makeLegendMeta(fieldId);
        if (legend==null)
            return;

        $('.tpMetaBox').removeClass('tpMetaSelect');
        $('.tpMetaValue').removeClass('tpMetaValueSelect');
        $('#tpMetaBox_'+fieldId).addClass('tpMetaSelect');
        $('#tpMeta_'+fieldId).addClass('tpMetaValueSelect');
        $('.tpGeneBarCell').removeClass('tpGeneBarCellSelected');

        gLegend = legend;
        buildLegendBar();
        $('#tpLegendTitle').text(legend.fieldName.replace(/_/g, " "));
    }

    function onMetaClick (event) {
    /* called when user clicks a meta data field or label */
        var fieldId = parseInt(event.target.id.split("_")[1]);
        if (isNaN(fieldId)) {
            // try up one level in the DOM tree
            fieldId = parseInt(event.target.parentElement.id.split("_")[1]);
        }
        var fieldName = db.getMetaFields()[fieldId].name;
        colorByMetaField(fieldName);
    }

    function addMetaTipBar(htmls, valFrac, valStr) {
        /* add another bar to a simple histogram built from divs */
        htmls.push("<div>&nbsp;");
        htmls.push("<div class='tpMetaTipPerc'>"+(100*valFrac).toFixed(1)+"%</div>");
        htmls.push("<div class='tpMetaTipName'>"+valStr+"</div>");
        //htmls.push("<span class='tpMetaTipCount'>"+valCount+"</span>");
        var pxSize = (valFrac * metaTipWidth).toFixed(0);
        htmls.push("<div style='width:"+pxSize+"px' class='tpMetaTipBar'>&nbsp</div>");
        htmls.push("</div>");
    }

    function binInfoToValCounts(binInfo) {
        /* given an array of (start, end, count), return an array of (label, count) */
        var valCounts = [];

        for (var binIdx = 0; binIdx < binInfo.length; binIdx++) {
            var binMin = binInfo[binIdx][0];
            var binMax = binInfo[binIdx][1];
            var count  = binInfo[binIdx][2];
            var label = labelForBinMinMax(binMin, binMax);
            valCounts.push( [label, count] );
        }
        return valCounts;
    }

    function onMetaMouseOver (event) {
    /* called when user hovers over meta element: shows the histogram of selected values */
        var metaHist = db.metaHist;
        if (metaHist===undefined)
            return;

        // mouseover over spans or divs will not find the id, so look at their parent, which is the main DIV
        var target = event.target;
        if (target.id==="")
            target = event.target.parentNode;
        if (target.id==="")
            target = event.target.parentNode;
        var targetId = target.id;

        var fieldIdx = parseInt(targetId.split("_")[1]);

        var metaInfo = db.getMetaFields()[fieldIdx];
        var valCounts = metaInfo.valCounts;
        if (valCounts===undefined)  // for client-side discretized fields, we only get the binning info
            valCounts = binInfoToValCounts(metaInfo.binInfo);

        var valHist = metaHist[fieldIdx];
        var htmls = [];
        var otherCount = 0;
        var totalSum = 0;
        for (var i = 0; i < valHist.length; i++) {
            var valInfo  = valHist[i];
            var valCount = valInfo[0];
            var valFrac  = valInfo[1];
            var valIdx   = valInfo[2];
            var valStr   = valCounts[valIdx][0]; // 0 = label, 1 = count

            totalSum += valCount;
            // only show the top values, summarize everything else into "other"
            if (i > HISTOCOUNT) {
                otherCount += valCount;
                continue;
            }

            if (valStr==="")
                valStr = "<span style='color:indigo'>(empty)</span>";
            addMetaTipBar(htmls, valFrac, valStr);
        }

        if (otherCount!==0) {
            var otherFrac = (otherCount / totalSum);
            addMetaTipBar(htmls, otherFrac, "<span style='color:indigo'>(other)</span>");
        }

        $('#tpMetaTip').html(htmls.join(""));

        // make sure that tooltip doesn't go outside of screen
        var tipTop = event.target.offsetTop;
        var tipHeight = $('#tpMetaTip').height();
        var screenHeight = $(window).height();
        if (tipTop+tipHeight > screenHeight)
            tipTop = screenHeight - tipHeight - 8;

        $('#tpMetaTip').css({top: tipTop+"px", left: metaBarWidth+"px", width:metaTipWidth+"px"});
        $('#tpMetaTip').show();
    }

    function buildComboBox(htmls, id, entries, selIdx, placeholder, width) {
    /* make html for a combo box and add lines to htmls list */
        htmls.push('<select style="'+width+'px" id="'+id+'" data-placeholder="'+placeholder+'" class="tpCombo">');
        for (var i = 0; i < entries.length; i++) {
            var isSelStr = "";
            var entry = entries[i];
            if ((selIdx!==undefined && i===selIdx))
                isSelStr = " selected"
            htmls.push('<option value="'+entry[0]+'"'+isSelStr+'>'+entry[1]+'</option>');
        }
        htmls.push('</select>');
    }

    function loadCoordSet(coordIdx) {
        var newRadius = db.conf.coords[coordIdx].radius;
        var colorOnMetaField = db.conf.coords[coordIdx].colorOnMeta;
        
        db.loadCoords(coordIdx,
                function(coords, info, clusterMids) { 
                    gotCoords(coords,info,clusterMids, newRadius); 
                    if (colorOnMetaField!==undefined)
                        colorByMetaField(colorOnMetaField);
                    else
                        renderer.drawDots();
                    //if (newRadius) {
                        //renderer.port.initRadius = newRadius;
                        //renderer.port.radius = newRadius;
                    //}
                },
                onProgress);
    }

    function onLayoutChange(ev, params) {
        /* user changed the layout in the combobox */
        var coordIdx = parseInt(params.selected);
        loadCoordSet(coordIdx);
        changeUrl({"layout":coordIdx, "zoom":null});
        // remove the focus from the combo box
        removeFocus();
    }

    function onGeneChange(ev) {
        /* user changed the gene in the combobox */
        var geneSym = ev.target.value;
        if (geneSym==="")
            return; // do nothing if user just deleted the current gene
        loadGeneAndColor(geneSym);
        $(this).blur(); // remove focus
    }

    function onMetaComboChange(ev, choice) {
        /* called when user changes the meta field combo box */
        //if (choice.selected==="_none")
        var fieldId = parseInt(choice.selected.split("_")[1]);
        var fieldName = db.getMetaFields()[fieldId].name;
        console.log(choice);
        console.log(ev);

        colorByMetaField(fieldName);
    }

    function loadDataset(datasetName, resetVars) {
        /* load a dataset and optionally reset all the URL variables.
         * When a dataset is opened through the UI, the variables have to
         * be reset, as their values (gene or meta data) may not exist
         * there. If it's opened via a URL, the variables must stay. */
        db = new CbDbFile(datasetName);

        var vars = undefined;
        if (resetVars)
            vars = {};

        changeUrl({"ds":datasetName}, vars);
        db.loadConfig(function() { renderData() });

        // start the tutorial after a while
        var introShownBefore = localStorage.getItem("introShown");
        if (introShownBefore==undefined)
           setTimeout(function(){ showIntro(true); }, 5000); // show after 5 secs

    }

    function onDatasetChange(ev, params) {
        /* user changed the dataset in the dropbox */
        var datasetIdx = parseInt(params.selected);
        var datasetName = gDatasetList[datasetIdx].name;
        $(this).blur();
        removeFocus();
        loadDataset(datasetName, true);
    }

    function buildLayoutCombo(htmls, files, id, width, left, top) {
        /* files is a list of elements with a shortLabel attribute. Build combobox for them. */
        htmls.push('<div class="tpToolBarItem" style="position:absolute;left:'+left+'px;top:'+top+'px"><label for="'+id+'">Layout</label>');
        var entries = [];
        for (var i = 0; i < files.length; i++) {
            var coordFiles = files[i];
            var label = coordFiles.shortLabel;
            if (label===undefined)
                warn("Layout coordinate file "+i+" has no .shortLabel attribute")
            entries.push([i, label]);
        }
        buildComboBox(htmls, id, entries, 0, "Select a layout algorithm...", width);
        htmls.push('</div>');
    }

    function buildDatasetCombo(htmls, datasets, id, width, left, top) {
        /* datasets with a list of elements with a shortLabel attribute. Build combobox for them. */
        htmls.push('<div class="tpToolBarItem" style="position:absolute;width:150px;left:'+left+'px;top:'+top+'px"><label for="'+id+'">Dataset</label>');
        var entries = [];
        for (var i = 0; i < datasets.length; i++) {
            var dataset = datasets[i];
            var label = dataset.shortLabel;
            if (label===undefined)
                label = "Dataset "+i;
            entries.push([i, label]);
        }
        buildComboBox(htmls, id, entries, 0, "Select a dataset...", width);
        htmls.push('</div>');
    }

    function buildMetaFieldCombo(htmls, idOuter, id, left) {
        var metaFieldInfo = db.getMetaFields();
        htmls.push('<div id="'+idOuter+'" style="padding-left:2px; display:inline">');
        var entries = [["_none", ""]];
        for (var i = 0; i < metaFieldInfo.length; i++) {
            var field = metaFieldInfo[i];
            var fieldName = field.label;
            var hasTooManyVals = (field.diffValCount>100);
            if (hasTooManyVals)
                continue;
            entries.push( ["tpMetaVal_"+i, fieldName] );
        }

        buildComboBox(htmls, id, entries, 0, "select a field...", metaBarWidth);
        htmls.push('</div>');
    }

    function buildGeneCombo(htmls, id, left, width) {
        /* Combobox that allows searching for genes */
        //htmls.push('<div class="tpToolBarItem" style="position:absolute;left:'+left+'px;top:'+toolBarComboTop+'px">');
        htmls.push('<div class="tpToolBarItem" style="padding-left: 3px">');
        htmls.push('<label style="display:block; margin-bottom:8px; padding-top: 8px;" for="'+id+'">Color by Gene</label>');
        htmls.push('<select style="width:'+width+'px" id="'+id+'" placeholder="search for gene..." class="tpCombo">');
        htmls.push('</select>');
        htmls.push('</div>');
        //htmls.push("<button>Multi-Gene</button>");
    }


    function activateCombobox(id, widthPx) {
        $('#'+id).chosen({
            inherit_select_classes : true,
            disable_search_threshold: 10,
            width : widthPx
        });
    }

    function geneComboSearch(query, callback) {
        /* called when the user types something into the gene box, returns matching gene symbols */
        if (!query.length)
            return callback();

        //var geneList = [];

        //for (var geneSym in db.getGenes()) {
            //if (geneSym.toLowerCase().startsWith(query.toLowerCase()))
                //geneList.push({"id":geneSym, "text":geneSym});
        //}
        db.searchGenes(query.toLowerCase(), callback);
    }

    function arrayBufferToString(buf, callback) {
        /* https://stackoverflow.com/questions/8936984/uint8array-to-string-in-javascript */
         var bb = new Blob([new Uint8Array(buf)]);
         var f = new FileReader();
         f.onload = function(e) {
           callback(e.target.result);
         };
         f.readAsText(bb);
    }


    function makeHubUrl(geneSym) {
        /* return URL of the hub.txt file, possibly jumping to a given gene  */
            var hubUrl = db.conf.hubUrl;
            if (hubUrl==undefined)
                return null;
            var ucscDb = db.conf.ucscDb;
            if (ucscDb===undefined) {
                alert("Internal error: ucscDb is not defined in cellbrowser.conf. Example values: hg19, hg38, mm10, etc. You have to set this variable to make track hubs work.");
                return "";
            }
            var fullUrl = "https://genome.ucsc.edu/cgi-bin/hgTracks?hubUrl="+hubUrl+"&genome="+ucscDb;

            if (geneSym!==undefined)
                fullUrl += "&position="+geneSym+"&singleSearch=knownCanonical";

            return fullUrl;
    }

    function buildToolBar (coordInfo, datasetName, fromLeft, fromTop) {
    /* add the tool bar with icons of tools and add under body to the DOM */
        $("#tpToolBar").remove();

        var htmls = [];
        htmls.push("<div id='tpToolBar' style='position:absolute;left:"+fromLeft+"px;top:"+fromTop+"px'>");
        //htmls.push('<div id="tpIcons" style="display:inline-block">');
        //htmls.push('<div class="btn-group" role="group" style="vertical-align:top">');
        //htmls.push('<button data-placement="bottom" data-toggle="tooltip" title="Zoom-to-rectangle mode.<br>Keyboard: Windows/Command or z" id="tpIconModeZoom" class="ui-button tpIconButton" style="margin-right:0"><img src="img/zoom.png"></button>');
        //htmls.push('<button data-placement="bottom" title="Move mode. Keyboard: Alt or m" id="tpIconModeMove" data-toggle="tooltip" class="ui-button tpIconButton" style="margin-right:0"><img src="img/move.png"></button>');
        //htmls.push('<button data-placement="bottom" title="Select mode.<br>Keyboard: shift or s" id="tpIconModeSelect" class="ui-button tpIconButton" style="margin-right:0"><img src="img/select.png"></button>');
        //htmls.push('</div>');

        //htmls.push('&emsp;');
        //htmls.push('<button title="Zoom in" id="tpIconZoomIn" type="button" class="btn-small btn-outline-primary noPad"><i class="material-icons">zoom_in</i></button>');
        //htmls.push('<button title="Zoom out" id="tpIconZoomOut" type="button" class="btn-small btn-outline-primary noPad"><i class="material-icons">zoom_out</i></button>');
        //htmls.push('<button title="Zoom to 100%, showing all data, keyboard: space" data-placement="bottom" data-toggle="tooltip" id="tpZoom100Button" class="ui-button tpIconButton" style="margin-right:0"><img src="img/center.png"></button>');

        //htmls.push("&emsp;");

        //htmls.push('<div class="btn-group" role="group" style="vertical-align:top">');
        //htmls.push('<button title="More info about this dataset" id="tpIconDatasetInfo" type="button" class="ui-button tpIconButton"><img title="More info about this dataset" src="img/info.png"></button>');
        htmls.push('<button title="More info about this dataset: abstract, methods, download, etc." id="tpButtonInfo" type="button" class="ui-button tpIconButton" data-placement="bottom">Info</button>');
        //htmls.push('</div>');
        //htmls.push('<img class="tpIconButton" id="tpIconDatasetInfo" data-placement="bottom" data-toggle="tooltip" title="More info about this dataset" src="img/info.png" style="height:18px;position:absolute;top:4px; left:'+(toolBarComboLeft+datasetComboWidth+60)+'px">');

        //htmls.push("&emsp;");
        var layoutLeft = 185;
        if (db.conf.hubUrl!==undefined)
            layoutLeft = 290;
        buildLayoutCombo(htmls, coordInfo, "tpLayoutCombo", 300, layoutLeft, 2);
        //buildDatasetCombo(htmls, gDatasetList, "tpDatasetCombo", 100, 220, 0);

        htmls.push('<button id="tpOpenDatasetButton" class="gradientBackground ui-button ui-widget ui-corner-all" style="margin-top:3px; height: 24px; border-radius:3px; padding-top:3px" title="Open another dataset" data-placement="bottom">Open...</button>');

        var hubUrl = db.conf.hubUrl;
        if (hubUrl!==undefined) {
            var fullUrl = makeHubUrl();
            htmls.push('<a target=_blank href="'+fullUrl+'" id="tpOpenUcsc" class="gradientBackground ui-button ui-widget ui-corner-all" style="margin-left: 10px; margin-top:3px; height: 24px; border-radius:3px; padding-top:3px" title="Show sequencing read coverage and gene expression on UCSC Genome Browser" data-placement="bottom">Genome Browser</a>');
        }

        htmls.push("</div>");

        $(document.body).append(htmls.join(""));

        //var el = document.getElementById('tpOpenUcsc');
        //el.addEventListener("click"

        activateTooltip('.tpIconButton');
        activateTooltip('#tpOpenUcsc');
        activateTooltip('#tpOpenDatasetButton');

        $('#tpButtonInfo').click( openDatasetDialog );

        activateCombobox("tpDatasetCombo", datasetComboWidth);
        activateCombobox("tpLayoutCombo", layoutComboWidth);

        $('#tpGeneCombo').selectize({
                labelField : 'text',
                valueField : 'id',
                searchField : 'text',
                load : geneComboSearch
        });

        $('#tpDatasetCombo').change(onDatasetChange);
        // update the combobox, select the right dataset
        var datasetIdx = cbUtil.findIdxWhereEq(gDatasetList, "name", datasetName);
        $("#tpDatasetCombo").val(datasetIdx).trigger("chosen:updated");
        $('#tpLayoutCombo').change(onLayoutChange);
        $('#tpGeneCombo').change(onGeneChange);
        $('#tpOpenDatasetButton').click(openDatasetDialog);
    }

    function metaFieldToLabel(fieldName) {
    /* convert the internal meta field string to the label shown in the UI. Fix underscores, _id, etc */
        if (fieldName==="_id")
            fieldName = capitalize(gSampleDesc)+" identifier";
        else
            fieldName = fieldName.replace(/_/g, " ");
        return fieldName;
    }

    function buildMetaPanel(htmls) {
        var metaFieldInfo = db.conf.metaFields;
        htmls.push("<div id='tpMetaPanel'>");
        for (var i = 0; i < metaFieldInfo.length; i++) {
            var field = metaFieldInfo[i];
            var fieldLabel = field.label;
            fieldLabel = fieldLabel.replace(/_/g, " ");

            // fields without binning and with too many unique values are greyed out
            var isGrey = (field.diffValCount>100 && field.binMethod===undefined);

            var addClass = "";
            var addTitle="";
            htmls.push("<div class='tpMetaBox' id='tpMetaBox_"+i+"'>");
            if (isGrey) {
                addClass=" tpMetaLabelGrey";
                addTitle=" title='This field contains too many different values. You cannot click it to color on it.'";
            }
            htmls.push("<div id='tpMetaLabel_"+i+"' class='tpMetaLabel"+addClass+"'"+addTitle+">"+fieldLabel+"</div>");

            var styleAdd="";
            if (field.opt!==undefined) {
                var opt = field.opt;
                if (opt.fontSize!==undefined)
                    styleAdd = ";font-size:"+field.opt.fontSize;
            }

            htmls.push("<div class='tpMetaValue' style='width:"+(metaBarWidth-2*metaBarMargin)+"px"+styleAdd+"' id='tpMeta_"+i+"'>&nbsp;</div>");
            htmls.push("</div>"); // tpMetaBox
        }
        htmls.push("<div style='background-color:white; float:right' id='tpMetaNote' style='display:none; height:1em'></div>");
        htmls.push("</div>"); // tpMetaPanel
    }

    function buildLeftSidebar () {
    /* add the left sidebar with the meta data fields. db.loadConf
     * must have completed before this can be run, we need the meta field info. */
        $("#tpLeftSidebar").remove();
        // setup the tabs
        var tabsWidth = metaBarWidth;

        var htmls = [];
        htmls.push("<div id='tpMetaTip' style='display:none'></div>");
        htmls.push("<div id='tpLeftSidebar' style='position:absolute;left:0px;top:"+menuBarHeight+"px;width:"+metaBarWidth+"px'>");

        htmls.push("<div class='tpSidebarHeader'>Color Control</div>");

        // a bar with the tabs
        htmls.push("<div id='tpLeftTabs'>");
        htmls.push("<ul>");
        htmls.push("<li><a href='#tpAnnotTab'>Cell Annotations</a></li>");
        htmls.push("<li><a href='#tpGeneTab'>Genes</a></li>");
        htmls.push("</ul>");

        htmls.push("<div id='tpAnnotTab'>");
        htmls.push('<label style="padding-left: 2px; margin-bottom:8px; padding-top:8px" for="'+"tpMetaCombo"+'">Color by Annotation</label>');
        buildMetaFieldCombo(htmls, "tpMetaComboBox", "tpMetaCombo", 0);
        htmls.push('<div style="padding-top:4px; padding-bottom: 4px; padding-left:2px" id="tpHoverHint" class="tpHint">Hover over a '+gSampleDesc+' to update data below</div>');
        htmls.push('<div style="padding-top:4px; padding-bottom: 4px; padding-left:2px; display: none" id="tpSelectHint" class="tpHint">Cells selected. No update on hovering.</div>');
        buildMetaPanel(htmls);

        htmls.push("</div>"); // tpAnnotTab

        htmls.push("<div id='tpGeneTab'>");

        buildGeneCombo(htmls, "tpGeneCombo", 0, metaBarWidth-10);

        buildGeneTable(htmls, "tpRecentGenes", "Recent Genes", "Hover or select cells to update colors", gRecentGenes);

        //var myGenes = loadMyGenes();

        buildGeneTable(htmls, "tpGenes", "Dataset Genes", null, db.conf.quickGenes);

        htmls.push("</div>"); // tpGeneTab

        htmls.push("</div>"); // tpLeftSidebar

        $(document.body).append(htmls.join(""));

        $("#tpLeftTabs").tabs();
        $('#tpLeftTabs').tabs("option", "active", 0); // open the first tab

        $('.tpGeneBarCell').click( onGeneClick );
        $('#tpChangeGenes').click( onChangeGenesClick );

        activateCombobox("tpMetaCombo", metaBarWidth-10);
        $("#tpMetaCombo").change( onMetaComboChange );
        $(".tpMetaLabel").click( onMetaClick );
        $(".tpMetaValue").click( onMetaClick );
        $(".tpMetaValue").mouseover( onMetaMouseOver );
        $(".tpMetaValue").mouseleave ( function() { $('#tpMetaTip').hide()} );

        // setup the right-click menu
        //var menuItems = [{name: "Use as cluster label"},{name: "Copy field value to clipboard"}];
        var menuItems = [{name: "Copy field value to clipboard"}];
        var menuOpt = {
            selector: ".tpMetaBox",
            items: menuItems,
            className: 'contextmenu-customwidth',
            callback: onMetaRightClick
        };
        $.contextMenu( menuOpt );
        // setup the tooltips
        //$('[title!=""]').tooltip();
    }

    function makeTooltipCont() {
        /* make a div for the tooltips */
        var ttDiv = document.createElement('div');
        ttDiv.id = "tpTooltip";
        ttDiv.style.position = "absolute";
        //ttDiv.style.left = left+"px";
        //ttDiv.style.top = top+"px";
        ttDiv.style["padding"]="2px";
        ttDiv.style["border"]="1px solid black";
        ttDiv.style["border-radius"]="2px";
        ttDiv.style["display"]="none";
        ttDiv.style["cursor"]="pointer";
        ttDiv.style["background-color"]="white";
        ttDiv.style["box-shadow"]="0px 2px 4px rgba(0,0,0,0.3)";
        ttDiv.style["user-select"]="none";
        ttDiv.style["z-index"]="10";
        return ttDiv;
    }

    function showIntro(addFirst) {
        /* add the intro.js data */
        //var htmls = [];
        //htmls.push("<a href='http://example.com/' data-intro='Hello step one!'></a>");
        //$(document.body).append(htmls.join(""));

        localStorage.setItem("introShown", "true");
        activateTab("meta");
        var intro = introJs();
        intro.setOption("hintAnimation", false);
        intro.setOption("exitOnEsc", true);
        intro.setOption("exitOnOverlayClick", true);
        intro.setOption("scrollToElement", false);

        intro.setOption("doneLabel", "Close this window");
        intro.setOption("skipLabel", "Stop the tutorial");

        if (addFirst) {
            intro.setOption("skipLabel", "I know. Close this window.");
            intro.addStep({
                element: document.querySelector('#tpHelpButton'),
                intro: "Are you here for the first time and wondering what this is?<br>The tutorial takes only 1 minute. To skip the tutorial now, click 'I know' below or press Esc.<br>You can always show it again by clicking 'Help > Tutorial'.",
              });
        }

        intro.addSteps(
            [
              {
                intro: "In the middle of the screen, each circle represents a "+gSampleDesc+". You can click the cluster label text to show the marker gene lists of the cluster.",
                element: document.querySelector('#tpCanvas'),
                position: 'auto'
              },
              {
                element: document.querySelector('#tpLeftSidebar'),
                intro: "Info and color control: move the mouse over a circle to show its annotation data.<br>Pick an annotation field or a gene to color on it.<br>",
                position: 'auto'
              },
              //{
                //element: document.querySelector('#tpGeneBar'),
                //intro: "Expression data: when you move the mouse, expression values will be shown here.<br>Click on a gene to color the circles by gene expression level (log'ed).",
                //position: 'top'
              //},
              {
                element: document.querySelector('#tpLegendBar'),
                intro: "Click into the legend to select "+gSampleDesc+"s.<br>Click a color to change it or select a palette from the 'Colors' menu.<br>To setup your own cell browser, see 'Help - Setup your own'",
                position: 'left'
              },
            ]);
        intro.start();
    }

     /**
     https://gist.github.com/mjackson/5311256
     * Converts an HSL color value to RGB. Conversion formula
     * adapted from http://en.wikipedia.org/wiki/HSL_color_space.
     * Assumes h, s, and l are contained in the set [0, 1] and
     * returns r, g, and b in the set [0, 255].
     *
     * @param   Number  h       The hue
     * @param   Number  s       The saturation
     * @param   Number  l       The lightness
     * @return  Array           The RGB representation
     */
    function hue2rgb(p, q, t) {
      if (t < 0) t += 1;
      if (t > 1) t -= 1;
      if (t < 1/6) return p + (q - p) * 6 * t;
      if (t < 1/2) return q;
      if (t < 2/3) return p + (q - p) * (2/3 - t) * 6;
      return p;
    }

    function hslToRgb(h, s, l) {
      var r, g, b;

      if (s == 0) {
	r = g = b = l; // achromatic
      } else {
	var q = l < 0.5 ? l * (1 + s) : l + s - l * s;
	var p = 2 * l - q;

	r = hue2rgb(p, q, h + 1/3);
	g = hue2rgb(p, q, h);
	b = hue2rgb(p, q, h - 1/3);
      }

      return [ r * 255, g * 255, b * 255 ];
    }

    function makeHslPalette(hue, n) {
        /* return a list of n hexcodes from hue to white */
        var pal = [];
        for (var i=1; i<n+1; i++) {
            var c = hslToRgb(hue, 1.0, (0.35+((n-i)/n*0.65)));
            pal.push( palette.rgbColor(c[0]/255, c[1]/255, c[2]/255));
        }
        return pal;
    }

    function isDark(c) {
	/* c is a six-digit hexcode, return true if it's a dark color */
	// from https://stackoverflow.com/questions/12043187/how-to-check-if-hex-color-is-too-black
	var rgb = parseInt(c, 16);   // convert rrggbb to decimal
	var r = (rgb >> 16) & 0xff;  // extract red
	var g = (rgb >>  8) & 0xff;  // extract green
	var b = (rgb >>  0) & 0xff;  // extract blue

	var luma = 0.2126 * r + 0.7152 * g + 0.0722 * b; // per ITU-R BT.709

	return (luma < 40);
    }

    function makeColorPalette(palName, n) {
    /* return an array with n color hex strings */
    // Use Google's palette functions for now, first Paul Tol's colors, if that fails, use the usual HSV rainbow
        var pal = [];
        if (palName==="blues")
            pal = makeHslPalette(0.6, n);
        else if (palName==="reds")
            pal = makeHslPalette(0.0, n);
        else {
            if (n==2)
                pal = ["FF0000","0000FF"];
            else {
                pal = palette(palName, n);
                if (palName==="tol-sq")
                    pal[0]='f4f7ff';
            }
        }

        return pal;
    }

    function colorByCluster() {
    /* called when meta and coordinates have been loaded: scale data and color by meta field  */
        //setZoomRange();
    }

    function loadClusterTsv(fullUrl, func, divName, clusterName) {
    /* load a tsv file relative to baseUrl and call a function when done */
        function conversionDone(data) {
            Papa.parse(data, {
                    complete: function(results, localFile) {
                                func(results, localFile, divName, clusterName);
                            },
                    error: function(err, file) {
                                if (divName!==undefined)
                                    alert("could not load "+fullUrl);
                            }
                    });
        }

        function onTsvLoadDone(res) {
            var data = res.target.response;
            if (res.target.responseURL.endsWith(".gz")) {
                data = pako.ungzip(data);
                //data = String.fromCharCode.apply(null, data); // only good for short strings
                data = arrayBufferToString(data, conversionDone);
            }
            else
                conversionDone(data);
        }

    var req = new XMLHttpRequest();
    req.addEventListener("load", onTsvLoadDone);
    req.open('GET', fullUrl, true);
    req.responseType = "arraybuffer";
    req.send();
    }

    function removeFocus() {
    /* called when the escape key is pressed, removes current focus and puts focus to nothing */
        window.focus();
        if (document.activeElement) {
                document.activeElement.blur();
        }

    }

    function setupKeyboard() {
    /* bind the keyboard shortcut keys */
        phoneHome();
        Mousetrap.bind('o', openDatasetDialog);
        Mousetrap.bind('c m', onMarkClearClick);
        Mousetrap.bind('h m', onMarkClick);

        Mousetrap.bind('space', onZoom100Click);

        Mousetrap.bind('z', function() { activateMode("zoom"); });
        Mousetrap.bind('m', function() { activateMode("move"); });
        Mousetrap.bind('s', function() { activateMode("select"); });

        Mousetrap.bind('-', onZoomOutClick);
        Mousetrap.bind('+', onZoomInClick);
        Mousetrap.bind('n', onSelectNoneClick);
        Mousetrap.bind('a', onSelectAllClick);
        Mousetrap.bind('m', function() {$('#tpMetaCombo').trigger("chosen:open"); return false;});
        Mousetrap.bind('d', function() {$('#tpDatasetCombo').trigger("chosen:open"); return false;});
        //Mousetrap.bind('l', function() {$('#tpLayoutCombo').trigger("chosen:open"); return false;});
        Mousetrap.bind('g', function() {$("#tpGeneCombo").selectize()[0].selectize.focus(); return false;});
        Mousetrap.bind('c l', onHideShowLabelsClick );
        Mousetrap.bind('f c', onSelectComplexClick );
        Mousetrap.bind('f i', function() { onSelectByIdClick(); return false; } );
        Mousetrap.bind('t', onSplitClick );

        Mousetrap.bind('up', function() { renderer.movePerc(0, 0.1); renderer.drawDots(); } );
        Mousetrap.bind('left', function() { renderer.movePerc(-0.1, 0); renderer.drawDots(); } );
        Mousetrap.bind('right', function() { renderer.movePerc(0.1, 0); renderer.drawDots(); } );
        Mousetrap.bind('down', function() { renderer.movePerc(0, -0.1); renderer.drawDots(); } );

        // yay vim
        Mousetrap.bind('i', function() { renderer.movePerc(0, 0.1); renderer.drawDots(); } );
        Mousetrap.bind('j', function() { renderer.movePerc(-0.1, 0); renderer.drawDots(); } );
        Mousetrap.bind('l', function() { renderer.movePerc(0.1, 0); renderer.drawDots(); } );
        Mousetrap.bind('k', function() { renderer.movePerc(0, -0.1); renderer.drawDots(); } );
    }

    // https://stackoverflow.com/a/33861088/233871
    function isInt(x) {
        return (typeof x==='number') && x % 1 == 0;
    }

    function naturalSort (a, b) {
    /* copied from https://github.com/Bill4Time/javascript-natural-sort/blob/master/naturalSort.js */
    /* "use strict"; */
    var re = /(^([+\-]?(?:0|[1-9]\d*)(?:\.\d*)?(?:[eE][+\-]?\d+)?)?$|^0x[0-9a-f]+$|\d+)/gi,
        sre = /(^[ ]*|[ ]*$)/g,
        dre = /(^([\w ]+,?[\w ]+)?[\w ]+,?[\w ]+\d+:\d+(:\d+)?[\w ]?|^\d{1,4}[\/\-]\d{1,4}[\/\-]\d{1,4}|^\w+, \w+ \d+, \d{4})/,
        hre = /^0x[0-9a-f]+$/i,
        ore = /^0/,
        i = function(s) { return naturalSort.insensitive && ('' + s).toLowerCase() || '' + s; },
        // convert all to strings strip whitespace
        x = i(a).replace(sre, '') || '',
        y = i(b).replace(sre, '') || '',
        // chunk/tokenize
        xN = x.replace(re, '\0$1\0').replace(/\0$/,'').replace(/^\0/,'').split('\0'),
        yN = y.replace(re, '\0$1\0').replace(/\0$/,'').replace(/^\0/,'').split('\0'),
        // numeric, hex or date detection
        xD = parseInt(x.match(hre), 16) || (xN.length !== 1 && x.match(dre) && Date.parse(x)),
        yD = parseInt(y.match(hre), 16) || xD && y.match(dre) && Date.parse(y) || null,
        oFxNcL, oFyNcL;
    // first try and sort Hex codes or Dates
    if (yD) {
        if ( xD < yD ) { return -1; }
        else if ( xD > yD ) { return 1; }
    }
    // natural sorting through split numeric strings and default strings
    for(var cLoc=0, numS=Math.max(xN.length, yN.length); cLoc < numS; cLoc++) {
        // find floats not starting with '0', string or 0 if not defined (Clint Priest)
        oFxNcL = !(xN[cLoc] || '').match(ore) && parseFloat(xN[cLoc]) || xN[cLoc] || 0;
        oFyNcL = !(yN[cLoc] || '').match(ore) && parseFloat(yN[cLoc]) || yN[cLoc] || 0;
        // handle numeric vs string comparison - number < string - (Kyle Adams)
        if (isNaN(oFxNcL) !== isNaN(oFyNcL)) { return (isNaN(oFxNcL)) ? 1 : -1; }
        // rely on string comparison if different types - i.e. '02' < 2 != '02' < '2'
        else if (typeof oFxNcL !== typeof oFyNcL) {
            oFxNcL += '';
            oFyNcL += '';
        }
        if (oFxNcL < oFyNcL) { return -1; }
        if (oFxNcL > oFyNcL) { return 1; }
    }
    return 0;
};

    function sortPairsBy(countList, sortBy) {
    /* sort an array in the format [name, count] by either name (using naturalSort) or count */
    // XX no need anymore to return a dict, just return the list
        // convert the dict to a list of (count, key)
        //var countList = [];
        //var numCount = 0;
        //var count = null;
        //var useGradient = false; // use a rainbow or gradient palette?
        //for (var key in dict) {
            //count = dict[key];
            //if (!isNaN(key)) // key looks like a number
                //numCount++;
            //countList.push( [count, key] );
        //}

        // auto-detect: sort list by name if most names are numbers
        //if ((countList.length >= 4 && numCount >= countList.length-1)) {
            //if (sortBy===undefined)
                //sortBy = "name";
            //useGradient = true;
        //}

        var isSortedByName = null;

        if (sortBy==="name") {
            countList.sort(function(a, b) { return naturalSort(a[0], b[0]); });  // I have a feeling that this is very slow...
            isSortedByName = true;
        }
        else {
            // sort this list by count
            countList = countList.sort(function(a, b){ return b[1] - a[1]; }); // reverse-sort by count
            isSortedByName = false;
        }

        var ret = {};
        ret.list = countList;
        ret.isSortedByName = isSortedByName;
        // pallette should be a gradient for data types where this makes sense
        return ret;
    }

    function assignColors(fieldIdx, countList, doReset) {
    /* given an array of (count, value), assign a color to every value.
     Returns an dict of value : (color as integer, color as hex string without #)
     Will check if user has a manually defined color for this field before and use it, if present.
     If doReset is true, will delete of manual definitions.
     */
    }

    function plotSelection(coords) {
    /* redraw block dots of current selection
       Redrawing makes sure that they are not hidden underneath others.
    */
        for (var i = 0; i < coords.length; i++) {
            var x = coords[i][0];
            var y = coords[i][1];
            var fill = coords[i][2];
            var dot = drawCircle(x, y, fill, 0x000000);
            stage.addChild(dot);
            visibleGlyps.push(dot);
        }
    }

    function findDotsWithMeta(metaIdx, hlValue) {
    /* return array of cellIds with a given meta value */
        var metaData = gCurrentDataset.metaData;
        ret = [];
        for (var i = 0; i < pixelCoords.length; i++) {
            var cellId = pixelCoords[i][0];
            var x = pixelCoords[i][1];
            var y = pixelCoords[i][2];
            var metaRow = metaData[cellId];
            var metaVal = metaRow[metaIdx];
            if (metaVal === hlValue) {
                ret.push(cellId);
            }
        }
    }

    function removeCellIds(coords, cellIds) {
    /* remove all coords that are in an object of cellIds */
        var newCoords = [];
        for (var i = 0; i < coords.length; i++) {
            var coord = coords[i];
            var cellId = coord[0];
            if (!(cellId in cellIds))
                newCoords.push(coord);
        }
        return newCoords;
    }

    function showOnlyCellIds(coords, cellIds) {
    /* keep only coords that are in an object of cellIds */
        var newCoords = [];
        for (var i = 0; i < coords.length; i++) {
            var coord = coords[i];
            var cellId = coord[0];
            if (cellId in cellIds)
                newCoords.push(coord);
        }
        return newCoords;
    }

    function onLegendLabelClick(ev) {
    /* called when user clicks on legend entry. */
        var legendId = parseInt(ev.target.id.split("_")[1]);
        if (("lastClicked" in gLegend) && gLegend.lastClicked==legendId) {
            // user clicked the same entry as before: clear selection
            gLegend.lastClicked = null;
            renderer.selectClear();
            $('#tpLegend_'+legendId).removeClass('tpLegendSelect');
            menuBarHide("#tpFilterButton");
            menuBarHide("#tpOnlySelectedButton");
            updateGeneTableColors(null);
        }
        else {
            if (!ev.shiftKey && !ev.ctrlKey && !ev.metaKey) {
                renderer.selectClear();
                $('.tpLegend').removeClass('tpLegendSelect');
            }
            var colorIndex = gLegend.rows[legendId][4];
            renderer.selectByColor(colorIndex);
            menuBarShow("#tpFilterButton");
            menuBarShow("#tpOnlySelectedButton");
            $('#tpLegend_'+legendId).addClass('tpLegendSelect');
            gLegend.lastClicked=legendId;
            clearSelectionState();
        }
        renderer.drawDots();
    }

    function legendResetColors () {
    /* reset all manual colors in legend to defaults */
        var rows = gLegend.rows;
        if (rows===undefined)
            return;
        for (var i = 0; i < rows.length; i++) {
            var colorHex = rows[i][0];
            var defColor = rows[i][1];
            gLegend.rows[i][0] = null;
            var saveKey = rows[i][5];
            // also clear localStorage
            localStorage.removeItem(saveKey);
        }
    }

    function onSortByClick (ev) {
    /* flip the current legend sorting */
        var sortBy = null;
        if (ev.target.id.endsWith("Col1")) // column 1 is the Name
            sortBy = "name"
        else
            sortBy = "freq";

        cartSave("s_"+gLegend.fieldName,sortBy, gLegend.defaultSortBy);
        legendSort(sortBy);
        buildLegendBar();
    }


    function onMetaRightClick (key, options) {
    /* user right-clicks on a meta field */
        var metaIdx = parseInt(options.$trigger[0].id.split("_")[1]);

        //if (key==0) {
            //gCurrentDataset.labelField = gCurrentDataset.metaFields[metaIdx];
            //gClusterMids = null; // force recalc
            //plotDots();
            //renderer.render(stage);
            //updateMenu();
        //}
        if (key==0) {
            copyToClipboard("#tpMeta_"+metaIdx);
            //$("textarea").select();
            //document.execCommand('copy');
            //console.log(val);
        }

    }

    //function onLegendRightClick (key, options) {
    /* user right-clicks on a legend label */
        //var selEls = $(".tpLegendSelect")
        //var legendIds = [];
        //for (var i = 0; i < selEls.length; i++) {
            //var selEl = selEls[i];
            //var legendId = parseInt(selEl.id.split("_")[1]);
            //legendIds.push(legendId);
        //}

        //var cellIds = findCellIdsForLegendIds(gClasses, legendIds);
        //var mode;
        //if (key==0) // hide
            //mode = "hide";
        //else
            //mode = "showOnly";
        //filterCoordsAndUpdate(cellIds, mode);
    //}

    function setLegendHeaders(type) {
    /* set the headers of the right-hand legend */
        if (type==="category") {
            $('#tpLegendCol1').html('Name<span class="caret"></span>');
            $('#tpLegendCol2').html('Frequency<span class="caret"></span>');
        }
        else {
            $('#tpLegendCol1').html('Range');
            $('#tpLegendCol2').html('Frequency');
        }
    }

    function buildLegendBar(sortBy) {
    /* draws current legend as specified by gLegend.rows
     * sortBy can be "name" or "count" or "undefined" (=auto-detect)
     * */
        if (gLegend.rows==undefined)
            return;

        $('#tpLegendContent').empty();

        var htmls = [];

        var colors = [];
        var rows = gLegend.rows;

        htmls.push('<span id="tpLegendTitle" title="' +gLegend.titleHover+'">'+gLegend.title+"</span>");
        htmls.push('<div class="tpHint">Click below to select '+gSampleDesc+'s</small></div>');
        htmls.push("</div>"); // title
        htmls.push('<div id="tpLegendHeader"><span id="tpLegendCol1"></span><span id="tpLegendCol2"></span></div>');

        // get the sum of all, to calculate frequency
        var sum = 0;
        for (var i = 0; i < rows.length; i++) {
            var count = rows[i][3];
            sum += count;
        }

        var acronyms = db.conf.acronyms;
        if (acronyms===undefined)
            acronyms = {};

        for (var i = 0; i < rows.length; i++) {
            var row = rows[i];
            var colorHex = row[0]; // manual color
            if (colorHex===null)
                colorHex = row[1]; // default color

            var label = row[2];

            var count = row[3];
            var freq  = 100*count/sum;

            if (count===0) // never output categories with 0 count. 
                continue;

            var labelClass = "tpLegendLabel";
            label = label.replace(/_/g, " ").replace(/'/g, "&#39;").trim();

            if (likeEmptyString(label)) {
                labelClass += " tpGrey";
                colorHex = cNullColor;
            }
            if (label==="") {
                label = "(empty)";
            }

            colors.push([i, colorHex]); // save for later

            var labelDesc = label;
            var labelDesc = acronyms[label] || null;
            if (labelDesc===null) {
                // only show the full value on mouse over if the label is long, "" suppresses mouse over
                if (label.length > 20 || labelDesc===null)
                    labelDesc = label;
                else
                    labelDesc = "";
            }

            var classStr = "tpLegend";
            var line = "<div id='tpLegend_" +i+ "' class='" +classStr+ "'>";
            htmls.push(line);
            htmls.push("<input class='tpColorPicker' id='tpLegendColorPicker_"+i+"' />");

            htmls.push("<span class='"+labelClass+"' id='tpLegendLabel_"+i+"' data-placement='auto top' title='"+labelDesc+"'>");
            htmls.push(label);
            htmls.push("</span>");
            //htmls.push("<span class='tpLegendCount'>"+count+"</div>");
            var prec = 1;
            if (freq<1)
                prec = 2;
            htmls.push("<span class='tpLegendCount' title='"+count+" of "+sum+"'>"+freq.toFixed(prec)+"%</div>");
            htmls.push("</span>");

            htmls.push("</div>");
            //htmls.push("<input class='tpLegendCheckbox' id='tpLegendCheckbox_"+i+"' type='checkbox' checked style='float:right; margin-right: 5px'>");
        }

        // add the div where the violin plot will later be shown
        htmls.push("<div id='tpViolin'>");
        htmls.push("<canvas style='height:200px; padding-top: 10px; padding-bottom:30px' id='tpViolinCanvas'></canvas>");
        htmls.push("</div>"); // violin

        var htmlStr = htmls.join("");
        $('#tpLegendContent').append(htmlStr);
        setLegendHeaders(gLegend.rowType);

        activateTooltip("#tpResetColors");
        activateTooltip("#tpSortBy");
        $("#tpLegendCol1").click( onSortByClick );
        $("#tpLegendCol2").click( onSortByClick );

        $('.tpLegend').click( onLegendLabelClick );
        //$('.tpLegendLabel').attr( "title", "Click to select samples with this value. Shift click to select multiple values.");
        //$('#tpResetColors').click( onResetColorsClick );
        //$('#tpSortBy').click( onSortByClick );
        activateTooltip(".tpLegendLabel");
        activateTooltip(".tpLegendCount");

        // setup the right-click menu
        //var menuItems = [{name: "Hide "+gSampleDesc+"s with this value"}, {name:"Show only "+gSampleDesc+"s with this value"}];
        //var menuOpt = {
            //selector: ".tpLegend",
            //items: menuItems,
            //className: 'contextmenu-customwidth',
            //callback: onLegendRightClick
        //};
        //$.contextMenu( menuOpt );

        // activate the color pickers
        for (var i = 0; i < colors.length; i++) {
            var colInfo = colors[i];
            var rowIdx = colInfo[0];
            var hexCode = colInfo[1];

            var opt = {
                hideAfterPaletteSelect : true,
                color : hexCode,
                showPalette: true,
                //allowEmpty : true,
                showInput: true,
                preferredFormat: "hex",
                change: onColorPickerChange
                }
            $("#tpLegendColorPicker_"+rowIdx).spectrum(opt);
        }

        buildViolinPlot();

    }

    function onColorPickerChange(color) {
        /* called when user manually selects a color in the legend with the color picker */
        var valueIdx = parseInt(this.id.split("_")[1]);
        var rows = gLegend.rows;
        var clickedRow = rows[valueIdx];
        var oldColorHex = clickedRow[0];
        var defColorHex = clickedRow[1];

        var newCol = $(this).spectrum('get');

        var newColHex = "";
        if (newCol===null)
            newColHex = oldColorHex; // if user clicked abort, revert to default color
        else
            newColHex = newCol.toHex();
        clickedRow[0] = newColHex;

        var saveKey = COL_PREFIX+clickedRow[5];
        // save color to cart if necessary
        cartSave(saveKey, newColHex, defColorHex);

        var colors = legendGetColors(gLegend.rows);
        renderer.setColors(colors);
        renderer.drawDots();
    }

    function updateGeneTableColors(cellIds) {
    /* change the colors of the gene table to reflect the expression of cellIds */
        var quickGenes = db.conf.quickGenes;
        if (quickGenes===undefined)
            return;

        if (cellIds===null)
            cellIds = [];

        var pal = makeColorPalette(cDefGradPalette, exprBinCount);

        console.time("avgCalc");
        for (var i=0; i<quickGenes.length; i++) {
            var sym = quickGenes[i][0];
            //console.log("updating colors of "+sym+" for "+cellIds.length+" cells");
            var geneExpr = db.quickExpr[sym];
            if (geneExpr===undefined) { // if any gene is not loaded yet, just quit
                console.log(sym+" is not loaded yet, not updating expr table colors");
                return;
            }
            var vec = geneExpr[0];
            var binInfo = geneExpr[1];
            var sum = 0;

            var avg = 0;
            if (cellIds!==null && cellIds.length!=0) {
                for (var ci=0; ci<cellIds.length; ci++) {
                    sum += vec[cellIds[ci]];
                }
                avg = Math.round(sum / cellIds.length);
                //console.log("sum "+sum+" avg "+avg);
            }
            var color = pal[avg];
	    var fontColor = "#333333";
	    if (isDark(color))
		fontColor = "white";
            $("#tpGeneBarCell_"+onlyAlphaNum(sym)).css({"background-color": "#"+color, "color" : fontColor});
	    //$("#tpGeneBarCell_"+i).css("color", fontColor);
        }
        console.timeEnd("avgCalc");
    }

    function countValues(arr) {
        /* count values in array, return an array of [value, count], sorted by count */
        // first make a list of all possible meta values and their counts
        var metaData = gCurrentDataset.metaData;
        var metaCounts = {};
        for (var i = 0; i < pixelCoords.length; i++) {
            var cellId = pixelCoords[i][0];
            var metaRow = metaData[cellId];
            var metaVal = metaRow[metaIndex];
            metaCounts[metaVal] = 1 + (metaCounts[metaVal] || 0);
        }

        var counts = {};
        for (var i = 0; i < arr.length; i++) {
            var val = arr[i];
            counts[val] = (counts[num] || 0) + 1;
            var metaVal = metaRow[metaIndex];
        }
    }

    function updateMetaBarManyCells(cellIds) {
    /* update the meta fields on the left to reflect/summarize a list of cellIds */
        var metaFieldInfos = db.getMetaFields();
        //var metaData = gCurrentDataset.metaData;
        var cellCount = cellIds.length;

        if (db.allMeta===undefined) {
            alert("The meta information has not been loaded yet. Please wait and try again in a few seconds.");
            return;
        }

        $('#tpMetaTitle').text("Meta data of "+cellCount+" "+gSampleDesc+"s");

        // for every field...
        var metaHist = {};
        // we skip the first field, as it's the ID and cannot be summarized
        for (var metaIdx = 1; metaIdx < metaFieldInfos.length; metaIdx++) {
            var fieldInfo = metaFieldInfos[metaIdx];
            var metaVec = db.allMeta[fieldInfo.name];
            if (metaVec===undefined) {
                $('#tpMeta_'+metaIdx).html("(unique identifier field)");
                continue;
            }
            var metaCounts = {};
            // make an object of value -> count in the cells
            for (var i = 0; i < cellCount; i++) {
                var cellId = cellIds[i];
                var metaVal = metaVec[cellId];
                metaCounts[metaVal] = 1 + (metaCounts[metaVal] || 0);
            }
            // convert the object to an array (count, percent, value) and sort it by count
            var histoList = [];
            for (var key in metaCounts) {
                var count = metaCounts[key];
                var frac  = (count / cellCount);
                histoList.push( [count, frac, key] );
            }
            histoList = histoList.sort(function(a, b){ return b[0] - a[0]; }); // reverse-sort by count
            metaHist[metaIdx] = histoList;

            // make a quick list of the top values for the sparklines, ignore the rest
            var countList = [];
            var otherCount = 0;
            for (var i=0; i < histoList.length; i++) {
                var count = histoList[i][0];
                if (i<SPARKHISTOCOUNT)
                    countList.push(count);
                else
                    otherCount+=count;
            }
            if (otherCount!==0)
                countList.push(otherCount);

            // update the UI

            var topCount = histoList[0][0];
            var topPerc  = histoList[0][1];
            var topVal   = histoList[0][2];
            var percStr = (100*topPerc).toFixed(1)+"%";

            if (topVal.length > 14)
                topVal = topVal.substring(0, 14)+"...";

            var label = "";
            if (histoList.length!==1){
                if (histoList[0][0]===1)
                    label = "<span class='tpMetaMultiVal'>" + histoList.length + " unique values</span>";
                else
                //label = "<span class='tpMetaMultiVal'>" + histoList.length + " values</span><span class='tpMetaHistLabel'> Histogram </span>&nbsp;&nbsp;<span id='tpMetaSpark_"+metaIdx+"'></span>";
                //label = "<span class='tpMetaMultiVal'>" + histoList.length + " values</span>&nbsp;<span id='tpMetaSpark_"+metaIdx+"'></span>";
                label = "<span class='tpMetaMultiVal'>" + percStr + " " +topVal+"</span>&nbsp;<span class='tpMetaSpark' id='tpMetaSpark_"+metaIdx+"'></span>";
            }
            else
                label = topVal;

            $('#tpMeta_'+metaIdx).html(label);
            $('#tpMetaSpark_'+metaIdx).sparkline(countList, {type:"bar", barSpacing:0, disableTooltips:true});

            //var topCount = countList[0][0];
            //var topPerc  = countList[0][1];
            //var topVal   = countList[0][2];
            //$('#tpMeta_'+metaIdx).text(topVal);
            //var label = metaFieldToLabel(metaFields[metaIdx]);
            //$('#tpMetaLabel_'+metaIdx).html(label+"<span class='tpMetaPerc'>"+(100*topPerc).toFixed(1)+"%</span>");
        }
        db.metaHist = metaHist;
    }

    function clearMetaAndGene() {
        /* called when user hovers over nothing - clear the meta and gene field field info, hide the tooltip */
        var fieldCount = db.getMetaFields().length;
        for (var i = 0; i < fieldCount; i++) {
            $('#tpMeta_'+i).attr('title', "");
            $('#tpMeta_'+i).html("");
        }
        updateGeneTableColors(null);
    }

    function updateMetaBarOneCell(cellInfo, otherCellCount) {
        /* update the meta bar with meta data from a single cellId */
        $('#tpMetaTitle').text(METABOXTITLE);
        for (var i = 0; i < cellInfo.length; i++) {
            var fieldValue = cellInfo[i];
            if (fieldValue.startsWith("http") && fieldValue.endsWith(".png")) {
                $('#tpMeta_'+i).css('height', "40px");
                $('#tpMeta_'+i).html("<img src='"+fieldValue+"'></img>");
            } else
                $('#tpMeta_'+i).html(fieldValue);
            $('#tpMeta_'+i).attr('title', cellInfo[i]);
        }
        if (otherCellCount===0)
            $("#tpMetaNote").hide();
        else {
            $("#tpMetaNote").html("...and "+(otherCellCount)+" other "+gSampleDesc+"s underneath");
            $("#tpMetaNote").show();
        }
    }

    function onDotMouseOver (mouseData) {
        /* user hovers over a circle with the mouse */
        if (mouseDownX!=null) // user is currently zooming
            return;
        if (! (gSelCellIds===null || jQuery.isEmptyObject(gSelCellIds))) // some cells are selected
            return;
        var cellId = mouseData.target.cellId;
        this.alpha = 1.0;
        //renderer.render(stage);

        //db.loadMetaForCell(cellId, function(ci) { updateMetaBarOneCell(ci);} onProgress);
        updateGeneTableColors([cellId]);
    }

    function clearSelectionState() {
        /* clear URL variable with select state, called when user clicks cells or unselects them */
        delState("select");

        $("#tpHoverHint").show();
        $("#tpSelectHint").hide();
    }

    function onCellClickOrHover (cellIds, ev) {
        /* user clicks onto a circle with the mouse or hovers over one.
         * ev is undefined if not a click. */

        // do nothing if only hover but something is already selected
        var selCells = renderer.getSelection();
        if (ev===undefined && selCells.length!==0) {
            $("#tpHoverHint").hide();
            $("#tpSelectHint").show();
            return;
            }

        $("#tpHoverHint").show();
        $("#tpSelectHint").hide();

        if (cellIds===null || cellIds.length===0) {
            clearMetaAndGene();
        } else {
            var cellId = cellIds[0];
            var cellCountBelow = cellIds.length-1;
            db.loadMetaForCell(cellId, function(ci) { updateMetaBarOneCell(ci, cellCountBelow);}, onProgress);
        }

        updateGeneTableColors(cellIds);

        if (ev!==undefined) {
            // it was a click
            if (!ev.shiftKey && !ev.ctrlKey && !ev.metaKey)
                renderer.selectClear();
            clearSelectionState();
            renderer.selectAdd(cellId);
            renderer.drawDots();
            event.stopPropagation();
        }
    }

    function onClusterNameHover(clusterName, ev) {
       /* user hovers over cluster label */
       //var htmls = [];
       //htmls.push("<div class='tpHover'>"+clusterName+"</div>");
       //$(document.body).append(htmls.join(""));
       console.log("Hover over "+clusterName);
       console.log(ev);
       var labelStr = clusterName;

       var acronyms = db.conf.acronyms;
       if (acronyms!==undefined && clusterName in acronyms)
           labelStr = acronyms[clusterName];

       if (db.conf.markers!==undefined)
            labelStr += "<br>Click to show marker gene list.";
       $("#tpTooltip").css({
        "display":"block",
        "left" : ev.clientX+15,
        "top" : ev.clientY,
       }).html(labelStr);
    }

    function onNoClusterNameHover(ev) {
        $("#tpTooltip").hide();
    }

    function sanitizeName(name) {
        /* ported from cellbrowser.py: remove non-alpha, allow underscores */
        var newName = name.replace(/[^a-zA-Z_0-9+]/g, "");
        return newName;
    }

    function onlyAlphaNum(name) {
        /* only allow alphanumeric characters */
        var newName = name.replace(/[^a-zA-Z0-9+]/g, "");
        return newName;
    }

    function onActRendChange(otherRend) {
        renderer = otherRend;
    }

    function onSplitClick() {
        /* user clicked on View > Split Screen */
        renderer.onActiveChange = onActRendChange;
        renderer.split();

        //var rendererHeight  = window.innerHeight - menuBarHeight - toolBarHeight;
        //var canvLeft   = renderer.left;
    }

    function onClusterNameClick(clusterName) {
        /* build and open the dialog with the marker genes table for a given cluster */
        var tabInfo = db.conf.markers; // list with (label, subdirectory)

        console.log("building marker genes window for "+clusterName);
        var htmls = [];
        htmls.push("<div id='tpPaneHeader' style='padding:0.4em 1em'>");

        var buttons = {};

        if (tabInfo===undefined || tabInfo.length===0) {
            tabInfo = [];
            buttons["Close"] = function() { $( this ).dialog( "close" )}; 
            htmls.push("No marker genes are available in this dataset. " +
                "To add marker genes, contact the original authors of the dataset and ask them to add " +
                " them to the cell browser.");
        } else {
            htmls.push("Click gene symbols below to color plot by gene<br>");
            buttons["Download as file"] = function() {
                    //url = joinPaths([baseUrl,"geneMatrix.tsv"]);
                    document.location.href = markerTsvUrl;
                };

        }
        htmls.push("</div>");

        var doTabs = (tabInfo.length>1);

        //var hubUrl = db.conf.hubUrl;
        //if (hubUrl!==undefined) {
            //htmls.push("<p>");
            //htmls.push("<a target=_blank class='link' href='"+hubUrl+"'>Show Sequencing Reads on UCSC Genome Browser</a><p>");
        //}

        if (doTabs) {
            htmls.push("<div id='tabs'>");
            htmls.push("<ul>");
            for (var tabIdx = 0; tabIdx < tabInfo.length; tabIdx++) {
                var tabLabel = tabInfo[tabIdx].shortLabel;
                htmls.push("<li><a href='#tabs-"+tabIdx+"'>"+tabLabel+"</a>");
            }
            htmls.push("</ul>");
        }

        for (var tabIdx = 0; tabIdx < tabInfo.length; tabIdx++) {
            var divName = "tabs-"+tabIdx;
            var tabDir = tabInfo[tabIdx].name;
            var sanName = sanitizeName(clusterName);
            var markerTsvUrl = joinPaths([db.name, "markers", tabDir, sanName+".tsv.gz"]);
            htmls.push("<div id='"+divName+"'>");
            htmls.push("Loading...");
            htmls.push("</div>");

            loadClusterTsv(markerTsvUrl, loadMarkersFromTsv, divName, clusterName);
        }

        htmls.push("</div>"); // tabs

        var winWidth = window.innerWidth - 0.10*window.innerWidth;
        var winHeight = window.innerHeight - 0.10*window.innerHeight;
        var title = "Cluster markers for &quot;"+clusterName+"&quot;";
        var acronyms = db.conf.acronyms;
        if (acronyms!==undefined && clusterName in acronyms)
            title += " - "+acronyms[clusterName];
        showDialogBox(htmls, title, {width: winWidth, height:winHeight, "buttons":buttons});
        $(".ui-widget-content").css("padding", "0");
        $("#tabs").tabs();
    }

    function geneListFormat(htmls, s, symbol) {
    /* transform a string in the format dbName|linkId|mouseOver;... to html and push these to the htmls array */
        var dbParts = s.split(";");
        for (var i = 0; i < dbParts.length; i++) {
            var dbPart = dbParts[i];
            var idParts = dbPart.split("|");

            var dbName = idParts[0];
            var linkId = null;
            var mouseOver = "";

            // linkId and mouseOver are optional
            if (idParts.length>1) {
                linkId = idParts[1];
            }
            if (idParts.length>2) {
                mouseOver = idParts[2];
            }

            var dbUrl = dbLinks[dbName];
            if (dbUrl===undefined)
                htmls.push(dbName);
            else {
                if (linkId==="" || linkId===null)
                    linkId = symbol;
                htmls.push("<a target=_blank title='"+mouseOver+"' data-placement='auto left' class='link' href='"+dbUrl+linkId+"'>"+dbName+"</a>");
            }

            if (i!==dbParts.length-1)
                htmls.push(", ");
        }
    }

    function loadMarkersFromTsv(papaResults, url, divId, clusterName) {
        /* construct a table from a marker tsv file and write as html to the DIV with divID */
        console.log("got coordinate TSV rows, parsing...");
        var rows = papaResults.data;

        var headerRow = rows[0];

        var htmls = [];

        var markerListIdx = parseInt(divId.split("-")[1]);
        var selectOnClick = db.conf.markers[markerListIdx].selectOnClick;

        htmls.push("<table class='table' id='tpMarkerTable'>");
        htmls.push("<thead>");
        var hprdCol = null;
        var geneListCol = null;
        var exprCol = null;
        var pValCol = null
        for (var i = 1; i < headerRow.length; i++) {
            var colLabel = headerRow[i];
            var isNumber = false;

            if (colLabel.indexOf('|') > -1) {
                var parts = colLabel.split("|");
                colLabel = parts[0];
                var colType = parts[1];
                if (colType==="int" || colType==="float")
                    isNumber = true;
            }

            var width = null;
            if (colLabel==="_geneLists") {
                colLabel = "Gene Lists";
                geneListCol = i;
            }
            else if (colLabel==="P_value" || colLabel==="p_val" || colLabel=="pVal") {
                colLabel = "P-value";
                pValCol = i;
            }
            else if (colLabel==="_expr") {
                colLabel = "Expression";
                exprCol = i;
            }
            else if (colLabel==="_hprdClass") {
                hprdCol = i;
                colLabel = "Protein Class (HPRD)";
                width = "200px";
            }

            var addStr = "";
            if (isNumber)
                addStr = " data-sort-method='number'";

            if (width===null)
                htmls.push("<th"+addStr+">");
            else
                htmls.push("<th style='width:"+width+"'"+addStr+">");
            htmls.push(colLabel);
            htmls.push("</th>");
        }
        htmls.push("</thead>");

        var hubUrl = makeHubUrl();

        htmls.push("<tbody>");
        for (var i = 1; i < rows.length; i++) {
            var row = rows[i];
            if ((row.length===1) && row[0]==="") // papaparse sometimes adds empty lines to files
                continue;

            htmls.push("<tr>");
            var geneId = row[0];
            var geneSym = row[1];
            htmls.push("<td><a data-gene='"+geneSym+"' class='link tpLoadGeneLink'>"+geneSym+"</a>");
            if (hubUrl!==null) {
                var fullHubUrl = hubUrl+"&position="+geneSym+"&singleSearch=knownCanonical";
                htmls.push("<a target=_blank class='link' style='margin-left: 10px; font-size:80%; color:#AAA' title='link to UCSC Genome Browser' href='"+fullHubUrl+"'>Genome</a>");
            }
            htmls.push("</td>");

            for (var j = 2; j < row.length; j++) {
                var val = row[j];
                htmls.push("<td>");
                // added for the autism dataset, allows to add mouse overs with images
                // field has to start with ./
                if (val.startsWith("./")) {
                    var imgUrl = val.replace("./", db.url+"/");
                    var imgHtml = '<img width="100px" src="'+imgUrl+'">';
                    val = "<a data-toggle='tooltip' data-placement='auto' class='tpPlots link' target=_blank title='"+imgHtml+"' href='"+ imgUrl + "'>plot</a>";
                }
                if (j===geneListCol || j===exprCol)
                    geneListFormat(htmls, val, geneSym);
                else if (j===pValCol)
                    htmls.push(parseFloat(val).toPrecision(5)); // five digits ought to be enough for everyone
                else
                    htmls.push(val);
                htmls.push("</td>");
            }
            htmls.push("</tr>");
        }

        htmls.push("</tbody>");
        htmls.push("</table>");

        function onMarkerGeneClick(ev) {
            /* user clicks onto a gene in the table of the marker gene dialog window */
            var geneSym = ev.target.getAttribute("data-gene");
            $(".ui-dialog").remove(); // close marker dialog box
            if (selectOnClick) {
                var clusterField = db.conf.labelField;
                var queryList = [{'m':clusterField, 'eq':clusterName}];
                findCellsMatchingQueryList(queryList, function(cellIds) {
                        renderer.selectSet(cellIds);
                        //changeUrl({'select':JSON.stringify(queryList)});
                });
            }
            loadGeneAndColor(geneSym);
        }

        $("#"+divId).html(htmls.join(""));
        new Tablesort(document.getElementById('tpMarkerTable'));
        $(".tpLoadGeneLink").on("click", onMarkerGeneClick);
        activateTooltip(".link");

        var ttOpt = {"html": true, "animation": false, "delay":{"show":100, "hide":100} };
        $(".tpPlots").bsTooltip(ttOpt);

        removeFocus();
    }

    var digitTest = /^\d+$/,
        keyBreaker = /([^\[\]]+)|(\[\])/g,
        plus = /\+/g,
        paramTest = /([^?#]*)(#.*)?$/;

    function deparam(params){
    /* https://github.com/jupiterjs/jquerymx/blob/master/lang/string/deparam/deparam.js */
        if(! params || ! paramTest.test(params) ) {
            return {};
        }

        var data = {},
            pairs = params.split('&'),
            current;

        for(var i=0; i < pairs.length; i++){
            current = data;
            var pair = pairs[i].split('=');

            // if we find foo=1+1=2
            if(pair.length != 2) {
                pair = [pair[0], pair.slice(1).join("=")]
            }

            var key = decodeURIComponent(pair[0].replace(plus, " ")),
                value = decodeURIComponent(pair[1].replace(plus, " ")),
                parts = key.match(keyBreaker);

            for ( var j = 0; j < parts.length - 1; j++ ) {
                var part = parts[j];
                if (!current[part] ) {
                    // if what we are pointing to looks like an array
                    current[part] = digitTest.test(parts[j+1]) || parts[j+1] == "[]" ? [] : {}
                }
                current = current[part];
            }
            var lastPart = parts[parts.length - 1];
            if(lastPart == "[]"){
                current.push(value)
            }else{
                current[lastPart] = value;
            }
        }
        return data;
    }

    function changeUrl(vars, oldVars) {
    /* push the variables (object) into the history as the current URL. key=null deletes a variable. */
       // first get the current variables from the URL of the window
       var myUrl = window.location.href;
       myUrl = myUrl.replace("#", "");
       var urlParts = myUrl.split("?");
       var baseUrl = urlParts[0];

       if (oldVars===undefined) {
           var queryStr = urlParts[1];
           var urlVars = deparam(queryStr); // parse key=val&... string to object
       } else {
           urlVars = oldVars
       }

       // overwrite everthing that we got
       for (var key in vars) {
           var val = vars[key];
           if (val===null || val in urlVars)
               delete urlVars[key];
           else
               urlVars[key] = val;
       }

       var argStr = jQuery.param(urlVars); // convert to query-like string
       history.pushState({}, db.getName(), baseUrl+"?"+argStr);
    }

    function delState(varName) {
        /* remove a CGI variable from the URL */
        var o = {};
        o[varName] = null;
        changeUrl(o);
    }

    function addStateVar(varName, varVal) {
        /* add a CGI variable from the URL */
        var o = {};
        o[varName] = varVal;
        changeUrl(o);
    }

    function getVar(name, defVal) {
        /* get query variable from current URL or default value if undefined */
       var myUrl = window.location.href;
       myUrl = myUrl.replace("#", "");
       var urlParts = myUrl.split("?");
       var queryStr = urlParts[1];
       var varDict = deparam(queryStr); // parse key=val&... string to object
       if (varDict[name]===undefined)
           return defVal;
       else
           return varDict[name];
    }

    function pushZoomState(zoomRange) {
        /* write the current zoom range to the URL. Null to remove it from the URL. */
       if (zoomRange===null)
            changeUrl({zoom:null});
       else
           changeUrl({zoom:zoomRange.minX.toFixed(5)+"_"+zoomRange.maxX.toFixed(5)+"_"+zoomRange.minY.toFixed(5)+"_"+zoomRange.maxY.toFixed(5)});
    }

    function getZoomRangeFromUrl() {
        /* return a zoomRange object based on current URL */
        var zoomStr = getVar("zoom", null);
        if (zoomStr===null)
            return null;
        var zs = zoomStr.split("_");
        if (zs.length!=4)
            return null;
        var zoomRange = {};
        zoomRange.minX = parseFloat(zs[0]);
        zoomRange.maxX = parseFloat(zs[1]);
        zoomRange.minY = parseFloat(zs[2]);
        zoomRange.maxY = parseFloat(zs[3]);
        return zoomRange;
    }

    function redirectIfSubdomain() {
        /* rewrite the URL if at ucsc and subdomain is specified
         * e.g. autism.cells.ucsc.edu -> cells.ucsc.edu?ds=autism */
        /* we cannot run in the subdomain, as otherwise localStorage and
         * cookies are not shared */

        // at UCSC, the dataset can be part of the hostname
        // we got a "* CNAME" in the campus DNS server for this.
        // it's easier to type, and pretty in manuscripts e.g.
        // autism.cells.ucsc.edu instead of cells.ucsc.edu?ds=autism
        var myUrl = new URL(window.location.href);
        var hostName = myUrl.hostname;
        if (hostName.endsWith("cells.ucsc.edu")) {
            var hostParts = hostName.split(".");
            if (hostParts.length===4) {
                var datasetName = hostParts[0];
                hostParts.shift();
                myUrl.hostname = hostParts.join(".");
                var newUrl = myUrl+"?ds="+datasetName;
                window.location.replace(newUrl);
                return true;
            }
        return false;
        }
    }

    function extractDatasetFromUrl() {
        /* search for the "ds" parameter or a DNS hostname that indicates the dataset */
        // if ds=xxx was found in the URL, load the respective dataset
        var datasetName = getVar("ds");

        //if (datasetName===undefined)
            //datasetName = datasetList[0].name;
        // hacks for July 2018 and for backwards compatibility with previous version
        if (datasetName==="autism10X" || datasetName==="autism10x")
            datasetName = "autism";
        if (datasetName==="aparna")
            datasetName = "cortex-dev";
        return datasetName;
    }

    /* ==== MAIN ==== ENTRY FUNCTION */
    function loadData(datasetList, globalOpts) {
        /* start the data loaders, show first dataset */
        if (redirectIfSubdomain())
            return;
        gDatasetList = datasetList;

        if (globalOpts!=undefined) {
            if ("sampleType" in globalOpts)
                gSampleDesc = globalOpts["sampleType"];
            if ("title" in globalOpts)
                gTitle = globalOpts["title"];
        }

        setupKeyboard();
        buildMenuBar();

        var datasetName = extractDatasetFromUrl(datasetList)

        //menuBarHide("#tpShowAllButton");

        menuBarHeight = $('#tpMenuBar').outerHeight(true);

        var canvLeft = metaBarWidth+metaBarMargin;
        var canvTop  = menuBarHeight+toolBarHeight;
        var canvWidth = window.innerWidth - canvLeft - legendBarWidth;
        var canvHeight = window.innerHeight - menuBarHeight - toolBarHeight;

        if (renderer===null) {
           var div = document.createElement('div');
           div.id = "tpMaxPlot";
           renderer = new MaxPlot(div, canvTop, canvLeft, canvWidth, canvHeight);
           document.body.appendChild(div);

           self.tooltipDiv = makeTooltipCont();
           div.appendChild(self.tooltipDiv);

           //var htmls = [];
           //htmls.push("<div id='tpGeneProgress0'><div class='tpProgressLabel' id='tpProgressLabel0'>Loading...</div></div>");
           //htmls.push("<div id='tpGeneProgress1'><div class='tpProgressLabel' id='tpProgressLabel0'>Loading...</div></div>");
           //htmls.push("<div id='tpGeneProgress2'><div class='tpProgressLabel' id='tpProgressLabel0'>Loading...</div></div>");
           //$(document.body).append(htmls.join(''));
       }

        buildEmptyLegendBar(metaBarWidth+metaBarMargin+renderer.width, toolBarHeight);

        renderer.setupMouse();
        $(window).resize(onWindowResize);

        renderer.onLabelClick = onClusterNameClick;
        renderer.onLabelHover = onClusterNameHover;
        renderer.onNoLabelHover = onNoClusterNameHover;
        renderer.onCellClick = onCellClickOrHover;
        renderer.onCellHover = onCellClickOrHover;
        renderer.onNoCellHover = clearMetaAndGene;
        renderer.onZoom100Click = onZoom100Click;
        renderer.onSelChange = onSelChange;

        if (datasetName===undefined)
            openDatasetDialog();
        else
            loadDataset(datasetName, false);

    }

    // only export these functions
    return {
        "loadData":loadData
    }

}();

function _tpReset() {
/* for debugging: reset the intro setting */
    localStorage.removeItem("introShown");
}<|MERGE_RESOLUTION|>--- conflicted
+++ resolved
@@ -879,16 +879,7 @@
         var queries = [];
         var queryStr = getVar("select");
 
-        if (queryStr===undefined)
-            queryStr = localStorage.getItem("select");
-
-<<<<<<< HEAD
-        if (queryStr!==undefined && queryStr!==null)
-            queries = JSURL.parse(queryStr);
-        else {
-=======
         if (queryStr===undefined || queryStr===null)
->>>>>>> cc944ed3
             queries = [makeSampleQuery()];
         else {
             queries = JSURL.parse(queryStr);
