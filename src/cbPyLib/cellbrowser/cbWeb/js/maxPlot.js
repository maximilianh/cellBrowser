--- conflicted
+++ resolved
@@ -38,15 +38,10 @@
     // width and height: integers, in pixels, includes the status line
 
     const HIDCOORD = 12345; // magic value for missing coordinates
-<<<<<<< HEAD
       // In rare instances, coordinates are saved but should not be shown. This way of implementing hiding
       // may look hacky, but it simplifies the logic and improves performance.
-    
-    var self = this; // 'this' has two conflicting meanings in javascript. 
-=======
 
     var self = this; // 'this' has two conflicting meanings in javascript.
->>>>>>> 0cd56116
     // I use 'self' to refer to object variables, so I can use 'this' to refer to the caller context
 
     const gTextSize = 16; // size of cluster labels
